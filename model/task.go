package model

import (
	"strings"

	"google.golang.org/protobuf/encoding/protojson"

	"fmt"
	"time"

	"github.com/ethereum/go-ethereum/common"
	"github.com/oklog/ulid/v2"

	avsproto "github.com/AvaProtocol/EigenLayer-AVS/protobuf"
)

type Task struct {
	*avsproto.Task
}

const (
	ErrEmptyNodesField = "invalid: nodes field cannot be an empty array"
	ErrEmptyEdgesField = "invalid: edges field cannot be an empty array"
)

// Generate a sorted uuid
func GenerateTaskID() string {
	taskId := ulid.Make()

	return taskId.String()
}

func NewTask() *Task {
	return &Task{
		Task: &avsproto.Task{},
	}
}

// Populate a task structure from proto payload
func NewTaskFromProtobuf(user *User, body *avsproto.CreateTaskReq) (*Task, error) {
	if body == nil {
		return nil, nil
	}

	owner := user.Address
	aaAddress := *user.SmartAccountAddress

	if body.SmartWalletAddress != "" {
		aaAddress = common.HexToAddress(body.SmartWalletAddress)
	}

	taskID := GenerateTaskID()

	if len(body.Edges) == 0 {
		return nil, fmt.Errorf("%s", ErrEmptyEdgesField)
	}

	if len(body.Nodes) == 0 {
		return nil, fmt.Errorf("%s", ErrEmptyNodesField)
	}

	t := &Task{
		Task: &avsproto.Task{
			Id: taskID,

			// convert back to string with EIP55-compliant
			Owner:              owner.Hex(),
			SmartWalletAddress: aaAddress.Hex(),

			Trigger:      body.Trigger,
			Nodes:        body.Nodes,
			Edges:        body.Edges,
			Name:         body.Name,
			ExpiredAt:    body.ExpiredAt,
			StartAt:      body.StartAt,
			MaxExecution: body.MaxExecution,

			// initial state for task
			Status: avsproto.TaskStatus_Active,
			//Executions: []*avsproto.Execution{},
		},
	}

	// Validate
	if ok := t.Validate(); !ok {
		return nil, fmt.Errorf("Invalid task argument")
	}

	return t, nil
}

// Return a compact json ready to persist to storage
func (t *Task) ToJSON() ([]byte, error) {
	// return json.Marshal(t)
	return protojson.Marshal(t.Task)
}

func (t *Task) FromStorageData(body []byte) error {
	// err := json.Unmarshal(body, t)
	err := protojson.Unmarshal(body, t.Task)
	return err
}

// Return a compact json ready to persist to storage
func (t *Task) Validate() bool {
	return true
}

func (t *Task) ToProtoBuf() (*avsproto.Task, error) {
	return t.Task, nil
}

// Generate a global unique key for the task in our system
func (t *Task) Key() []byte {
	return []byte(t.Task.Id)
}

func (t *Task) SetCompleted() {
	t.Task.Status = avsproto.TaskStatus_Completed
	t.Task.CompletedAt = time.Now().UnixMilli()
}

func (t *Task) SetActive() {
	t.Task.Status = avsproto.TaskStatus_Active
}

func (t *Task) SetFailed() {
	t.Task.Status = avsproto.TaskStatus_Failed
	t.Task.CompletedAt = time.Now().UnixMilli()
}

func (t *Task) SetCanceled() {
	t.Task.Status = avsproto.TaskStatus_Canceled
	t.Task.CompletedAt = time.Now().UnixMilli()
}

// Check whether the task own by the given address
func (t *Task) OwnedBy(address common.Address) bool {
	return strings.EqualFold(t.Task.Owner, address.Hex())
}

// A task is runable when all of these conditions are matched
//  1. Its max execution has not reached
//  2. Its expiration time has not reached
func (t *Task) IsRunable() bool {
	// When MaxExecution is 0, it is unlimited run
<<<<<<< HEAD
	reachedMaxRun := t.MaxExecution > 0 && t.ExecutionCount >= t.MaxExecution
=======
	reachedMaxRun := t.Task.MaxExecution > 0 && t.Task.TotalExecution >= t.Task.MaxExecution
>>>>>>> 489c554c

	reachedExpiredTime := t.Task.ExpiredAt > 0 && time.Unix(t.Task.ExpiredAt/1000, 0).Before(time.Now())
	
	beforeStartTime := t.Task.StartAt > 0 && time.Now().UnixMilli() < t.Task.StartAt

	return !reachedMaxRun && !reachedExpiredTime && !beforeStartTime
}

// Given a task key generated from Key(), extract the ID part
func TaskKeyToId(key []byte) []byte {
	// <43-byte>:<43-byte>:
	// the first 43 bytes is owner address
	return key[86:]
}

func UlidFromTaskId(taskID string) ulid.ULID {
	return ulid.MustParse(taskID)
}<|MERGE_RESOLUTION|>--- conflicted
+++ resolved
@@ -144,11 +144,7 @@
 //  2. Its expiration time has not reached
 func (t *Task) IsRunable() bool {
 	// When MaxExecution is 0, it is unlimited run
-<<<<<<< HEAD
-	reachedMaxRun := t.MaxExecution > 0 && t.ExecutionCount >= t.MaxExecution
-=======
-	reachedMaxRun := t.Task.MaxExecution > 0 && t.Task.TotalExecution >= t.Task.MaxExecution
->>>>>>> 489c554c
+	reachedMaxRun := t.Task.MaxExecution > 0 && t.Task.ExecutionCount >= t.Task.MaxExecution
 
 	reachedExpiredTime := t.Task.ExpiredAt > 0 && time.Unix(t.Task.ExpiredAt/1000, 0).Before(time.Now())
 	
