package taskengine

import (
	"fmt"
	"testing"
	"time"

	"github.com/AvaProtocol/EigenLayer-AVS/core/config"
	"github.com/AvaProtocol/EigenLayer-AVS/core/testutil"
	"github.com/AvaProtocol/EigenLayer-AVS/model"
	"github.com/AvaProtocol/EigenLayer-AVS/pkg/erc4337/preset"
	"github.com/AvaProtocol/EigenLayer-AVS/pkg/erc4337/userop"
	avsproto "github.com/AvaProtocol/EigenLayer-AVS/protobuf"
	"github.com/AvaProtocol/EigenLayer-AVS/storage"
	"github.com/ethereum/go-ethereum/common"
<<<<<<< HEAD

	"github.com/AvaProtocol/EigenLayer-AVS/core/chainio/aa"
	"github.com/AvaProtocol/EigenLayer-AVS/core/testutil"

	// "github.com/AvaProtocol/EigenLayer-AVS/pkg/erc4337/preset"
	// "github.com/AvaProtocol/EigenLayer-AVS/pkg/erc4337/userop"
	"github.com/AvaProtocol/EigenLayer-AVS/model"
	avsproto "github.com/AvaProtocol/EigenLayer-AVS/protobuf"
	"github.com/AvaProtocol/EigenLayer-AVS/storage"
=======
	"github.com/ethereum/go-ethereum/core/types"
>>>>>>> fd0cad2a
	"github.com/ethereum/go-ethereum/ethclient"
)

// capturedPaymasterRequest stores the paymaster request for verification
var capturedPaymasterRequest *preset.VerifyingPaymasterRequest

func mockSendUserOp(
	config *config.SmartWalletConfig,
	owner common.Address,
	callData []byte,
	paymasterReq *preset.VerifyingPaymasterRequest,
) (*userop.UserOperation, *types.Receipt, error) {
	capturedPaymasterRequest = paymasterReq
	return &userop.UserOperation{}, &types.Receipt{}, nil
}
func TestTransactionSponsorshipLimit(t *testing.T) {
	testCases := []struct {
		name             string
		transactionCount uint64
		expectPaymaster  bool
		isWhitelisted    bool
	}{
		{"First transaction", 0, true, false}, // Note: 0 is the first transaction (0-indexed)
		{"5th transaction", 4, true, false},
		{"10th transaction", 9, true, false},
		{"11th transaction", 10, false, false}, // Note: 10 is the 11th transaction (0-indexed)
		{"20th transaction", 19, false, false},
		{"Whitelisted address with 1 transaction", 1, true, true},
		{"Whitelisted address with 11 transactions", 11, true, true},
		{"Whitelisted address with 20 transactions", 20, true, true},
	}

	owner := common.HexToAddress("0xe272b72E51a5bF8cB720fc6D6DF164a4D5E321C5")
	smartWalletConfig := testutil.GetBaseTestSmartWalletConfig()

	contractAddress := common.HexToAddress("0x036cbd53842c5426634e7929541ec2318f3dcf7e")
	node := &avsproto.ContractWriteNode{
		ContractAddress: contractAddress.Hex(),
		CallData:        "0xa9059cbb000000000000000000000000e0f7d11fd714674722d325cd86062a5f1882e13a000000000000000000000000000000000000000000000000000000000000003e8",
	}

	client, err := ethclient.Dial(smartWalletConfig.EthRpcUrl)

	if err != nil {
		t.Fatalf("error connecting to websocket: %v", err)
	}
	defer client.Close()

	client, err := ethclient.Dial(smartWalletConfig.EthRpcUrl)

	if err != nil {
		t.Fatalf("error connectiong to websocket: %v", err)
	}
	defer client.Close()

	for i, tc := range testCases {
		t.Run(tc.name, func(t *testing.T) {
			db := testutil.TestMustDB()
			defer storage.Destroy(db.(*storage.BadgerStorage))

			if tc.isWhitelisted {
				smartWalletConfig.WhitelistAddresses = []common.Address{owner}
			} else {
				smartWalletConfig.WhitelistAddresses = []common.Address{}
			}

			vm, _ := NewVMWithData(&model.Task{
				Task: &avsproto.Task{
					Id: fmt.Sprintf("test-%d", i),
					Trigger: &avsproto.TaskTrigger{
						Id:   "triggertest",
						Name: "triggertest",
					},
					Nodes: []*avsproto.TaskNode{
						{
							Id:   "transfer1",
							Name: "usdcTransfer",
							TaskType: &avsproto.TaskNode_ContractWrite{
								ContractWrite: node,
							},
						},
					},
				},
			}, nil, smartWalletConfig, nil)

			vm.WithDb(db)

			counterKey := ContractWriteCounterKey(owner)
			for i := uint64(0); i < tc.transactionCount; i++ {
				_, err := db.IncCounter(counterKey, 0)
				if err != nil {
					t.Fatalf("Failed to increment counter: %v", err)
				}
			}

			processor := &ContractWriteProcessor{
				CommonProcessor: &CommonProcessor{
					vm: vm,
				},
				client:            client,
				owner:             owner,
				smartWalletConfig: smartWalletConfig,
				sendUserOpFunc:    mockSendUserOp,
			}

<<<<<<< HEAD
			step, err := processor.Execute("transfer1", node)
			if err != nil {
				t.Fatalf("Failed to execute step: %v", err)
			}
			fmt.Println("step", step)
			capturedPaymaster := step.OutputData.(*avsproto.Execution_Step_ContractWrite).ContractWrite.UserOp.PaymasterAndData
=======
			capturedPaymasterRequest = nil
>>>>>>> fd0cad2a

			processor.Execute("test", node)

			if tc.expectPaymaster {
				if capturedPaymasterRequest == nil {
					t.Errorf("Expected paymaster request for transaction %d, but got nil", tc.transactionCount)
					return
				}

				if capturedPaymasterRequest.PaymasterAddress != smartWalletConfig.PaymasterAddress {
					t.Errorf("Expected paymaster address %s, got %s",
						smartWalletConfig.PaymasterAddress.Hex(),
						capturedPaymasterRequest.PaymasterAddress.Hex())
				}

				if capturedPaymasterRequest.ValidUntil == nil {
					t.Errorf("Expected ValidUntil to be set, but it was nil")
				}

				if capturedPaymasterRequest.ValidAfter == nil {
					t.Errorf("Expected ValidAfter to be set, but it was nil")
				}

				now := time.Now().Unix()
				if capturedPaymasterRequest.ValidUntil.Int64() <= now {
					t.Errorf("Expected ValidUntil to be in the future, but it was %d (now: %d)",
						capturedPaymasterRequest.ValidUntil.Int64(), now)
				}

				if capturedPaymasterRequest.ValidUntil.Int64() > now+900+5 { // 15 minutes + 5 seconds buffer
					t.Errorf("Expected ValidUntil to be at most 15 minutes in the future, but it was %d (now: %d)",
						capturedPaymasterRequest.ValidUntil.Int64(), now)
				}

				if capturedPaymasterRequest.ValidAfter.Int64() > now {
					t.Errorf("Expected ValidAfter to be in the past or present, but it was %d (now: %d)",
						capturedPaymasterRequest.ValidAfter.Int64(), now)
				}
			} else {
				if capturedPaymasterRequest != nil {
					t.Errorf("Expected no paymaster request for transaction %d, but got one", tc.transactionCount)
				}
			}
		})
	}
}<|MERGE_RESOLUTION|>--- conflicted
+++ resolved
@@ -13,19 +13,7 @@
 	avsproto "github.com/AvaProtocol/EigenLayer-AVS/protobuf"
 	"github.com/AvaProtocol/EigenLayer-AVS/storage"
 	"github.com/ethereum/go-ethereum/common"
-<<<<<<< HEAD
-
-	"github.com/AvaProtocol/EigenLayer-AVS/core/chainio/aa"
-	"github.com/AvaProtocol/EigenLayer-AVS/core/testutil"
-
-	// "github.com/AvaProtocol/EigenLayer-AVS/pkg/erc4337/preset"
-	// "github.com/AvaProtocol/EigenLayer-AVS/pkg/erc4337/userop"
-	"github.com/AvaProtocol/EigenLayer-AVS/model"
-	avsproto "github.com/AvaProtocol/EigenLayer-AVS/protobuf"
-	"github.com/AvaProtocol/EigenLayer-AVS/storage"
-=======
 	"github.com/ethereum/go-ethereum/core/types"
->>>>>>> fd0cad2a
 	"github.com/ethereum/go-ethereum/ethclient"
 )
 
@@ -71,13 +59,6 @@
 
 	if err != nil {
 		t.Fatalf("error connecting to websocket: %v", err)
-	}
-	defer client.Close()
-
-	client, err := ethclient.Dial(smartWalletConfig.EthRpcUrl)
-
-	if err != nil {
-		t.Fatalf("error connectiong to websocket: %v", err)
 	}
 	defer client.Close()
 
@@ -131,16 +112,7 @@
 				sendUserOpFunc:    mockSendUserOp,
 			}
 
-<<<<<<< HEAD
-			step, err := processor.Execute("transfer1", node)
-			if err != nil {
-				t.Fatalf("Failed to execute step: %v", err)
-			}
-			fmt.Println("step", step)
-			capturedPaymaster := step.OutputData.(*avsproto.Execution_Step_ContractWrite).ContractWrite.UserOp.PaymasterAndData
-=======
 			capturedPaymasterRequest = nil
->>>>>>> fd0cad2a
 
 			processor.Execute("test", node)
 
