--- conflicted
+++ resolved
@@ -98,16 +98,12 @@
 	}
 
 	outputData := step.GetContractWrite()
-<<<<<<< HEAD
-	if outputData.TxReceipt == nil || len(outputData.TxReceipt.Hash) != 66 {
-=======
 	if outputData == nil || outputData.TxReceipt == nil {
-		t.Logf("Test skipped: Contract write operation could not be completed due to connection issues")
+		t.Errorf("Test skipped: Contract write operation could not be completed due to connection issues")
 		return
 	}
 	
 	if len(outputData.TxReceipt.Hash) != 66 {
->>>>>>> 75204a1d
 		t.Errorf("Missing Tx Hash in the output data")
 	}
 }