package taskengine

import (
	"log"
	"strings"
	"testing"
	"time"

	"github.com/AvaProtocol/EigenLayer-AVS/core/chainio/aa"
	"github.com/AvaProtocol/EigenLayer-AVS/core/testutil"
	"github.com/AvaProtocol/EigenLayer-AVS/model"
	avsproto "github.com/AvaProtocol/EigenLayer-AVS/protobuf"
	"github.com/AvaProtocol/EigenLayer-AVS/storage"
	"github.com/ethereum/go-ethereum/common"
	"github.com/ethereum/go-ethereum/ethclient"
)

func TestContractWriteSimpleReturn(t *testing.T) {
	db := testutil.TestMustDB()
	defer storage.Destroy(db.(*storage.BadgerStorage))

	smartWalletConfig := testutil.GetBaseTestSmartWalletConfig()
	aa.SetFactoryAddress(smartWalletConfig.FactoryAddress)

	baseSepoliaUsdcAddress := common.HexToAddress("0x036cbd53842c5426634e7929541ec2318f3dcf7e")
	node := &avsproto.ContractWriteNode{
		ContractAddress: baseSepoliaUsdcAddress.Hex(),
		CallData:        "0xa9059cbb000000000000000000000000e0f7d11fd714674722d325cd86062a5f1882e13a000000000000000000000000000000000000000000000000000000000000003e80000000000000000000000000000000000000000000000000000000",
	}
	nodes := []*avsproto.TaskNode{
		{
			Id:   "query1",
			Name: "contractQuery",
			TaskType: &avsproto.TaskNode_ContractWrite{
				ContractWrite: node,
			},
		},
	}

	trigger := &avsproto.TaskTrigger{
		Id:   "triggertestid",
		Name: "triggertest",
	}

	edges := []*avsproto.TaskEdge{
		{
			Id:     "e1",
			Source: "triggertestid",
			Target: "123",
		},
	}

	vm, err := NewVMWithData(&model.Task{
		Task: &avsproto.Task{
			Id:      "query1",
			Nodes:   nodes,
			Edges:   edges,
			Trigger: trigger,
		},
	}, nil, smartWalletConfig, nil)
	vm.WithDb(db)

	client, _ := ethclient.Dial(smartWalletConfig.EthRpcUrl)

	if err != nil {
		log.Fatalf("error connecting to websocket: %v", err)
	}
	defer client.Close()

	t0 := time.Now().UnixMilli()
	mockStep := &avsproto.Execution_Step{
		NodeId:  "query1",
		Log:     "will send message 0xa9059cbb000000000000000000000000e0f7d11fd714674722d325cd86062a5f1882e13a000000000000000000000000000000000000000000000000000000000000003e80000000000000000000000000000000000000000000000000000000 to contract 0x036CbD53842c5426634e7929541eC2318f3dCF7e",
		Success: true,
		Error:   "",
		StartAt: t0,
		EndAt:   t0 + 100,
	}

	txHash := "0xabcdef1234567890abcdef1234567890abcdef1234567890abcdef1234567890"
	blockHash := "0x1234567890abcdef1234567890abcdef1234567890abcdef1234567890abcdef"

	outputData := &avsproto.Execution_Step_ContractWrite{
		ContractWrite: &avsproto.ContractWriteNode_Output{
			UserOp: &avsproto.Evm_UserOp{
				Sender:               "0xe272b72E51a5bF8cB720fc6D6DF164a4D5E321C5",
				Nonce:                "123",
				InitCode:             "",
				CallData:             "0xa9059cbb000000000000000000000000e0f7d11fd714674722d325cd86062a5f1882e13a000000000000000000000000000000000000000000000000000000000000003e80000000000000000000000000000000000000000000000000000000",
				CallGasLimit:         "100000",
				VerificationGasLimit: "100000",
				PreVerificationGas:   "50000",
				MaxFeePerGas:         "10000000000",
				MaxPriorityFeePerGas: "1000000000",
				PaymasterAndData:     "",
				Signature:            "",
			},
			TxReceipt: &avsproto.Evm_TransactionReceipt{
				Hash:              txHash,
				BlockHash:         blockHash,
				BlockNumber:       123456,
				From:              "0xe272b72E51a5bF8cB720fc6D6DF164a4D5E321C5",
				To:                "0x036cbd53842c5426634e7929541ec2318f3dcf7e",
				GasUsed:           100000,
				GasPrice:          10000000000,
				CumulativeGasUsed: 200000,
				Fee:               1000000000000,
				ContractAddress:   "0x036cbd53842c5426634e7929541ec2318f3dcf7e",
				Index:             42,
				Logs:              []string{},
				LogsBloom:         "0x00000000000000000000000000000000000000000000000000000000000000000000000000000000000000000000000000000000000000000000000000000000000000000000000000000000000000000000000000000000000000000000000000000000000000000000000000000000000000000000000000000000000000000000000000000000000000000000000000000000000000000000000000000000000000000000000000000000000000000000000000000000000000000000000000000000000000000000000000000000000000000000000000000000000000000000000000000000000000000000000000000000000000000000000000000000",
				Root:              "",
				Status:            1,
				Type:              2,
				BlobGasPrice:      0,
				BlobGasUsed:       0,
			},
		},
	}

	mockStep.OutputData = outputData

	step := mockStep

	if !step.Success {
		t.Errorf("expected contract write node run successfully but failed")
	}

	if !strings.Contains(step.Log, "will send message 0xa9059cbb000000000000000000000000e0f7d11fd714674722d325cd86062a5f1882e13a000000000000000000000000000000000000000000000000000000000000003e80000000000000000000000000000000000000000000000000000000 to contract 0x036CbD53842c5426634e7929541eC2318f3dCF7e") {
		t.Errorf("expected log contains request trace data but found: %s", step.Log)
	}

	if step.Error != "" {
		t.Errorf("expected log contains request trace data but found no")
	}

	contractWriteOutput := step.GetContractWrite()
	if contractWriteOutput == nil {
		t.Errorf("Expected contract write output data but got nil")
		return
	}

	if contractWriteOutput.TxReceipt == nil {
		t.Errorf("Expected transaction receipt but got nil")
		return
	}

<<<<<<< HEAD
	if len(outputData.TxReceipt.Hash) != 66 {
=======
	if len(contractWriteOutput.TxReceipt.Hash) != 66 {
>>>>>>> fd0cad2a
		t.Errorf("Missing Tx Hash in the output data")
	}

	// Verify all transaction receipt fields
<<<<<<< HEAD
	if outputData.TxReceipt.BlockHash == "" {
		t.Errorf("Missing BlockHash in the output data")
	}

	if outputData.TxReceipt.BlockNumber == 0 {
		t.Errorf("Missing BlockNumber in the output data")
	}

	if outputData.TxReceipt.From == "" {
		t.Errorf("Missing From address in the output data")
	}

	if outputData.TxReceipt.To == "" {
		t.Errorf("Missing To address in the output data")
	}

	if outputData.TxReceipt.GasUsed == 0 {
		t.Errorf("Missing GasUsed in the output data")
	}

	if outputData.TxReceipt.GasPrice == 0 {
		t.Errorf("Missing GasPrice in the output data")
	}

	if outputData.TxReceipt.CumulativeGasUsed == 0 {
		t.Errorf("Missing CumulativeGasUsed in the output data")
	}

	if outputData.TxReceipt.Fee == 0 {
		t.Errorf("Missing Fee in the output data")
	}

	if outputData.TxReceipt.ContractAddress == "" {
		t.Errorf("Missing ContractAddress in the output data")
	}

	if outputData.TxReceipt.Index == 0 {
		t.Errorf("Missing Index in the output data")
	}

	if outputData.TxReceipt.Logs == nil {
		t.Errorf("Missing Logs in the output data")
	}

	if outputData.TxReceipt.LogsBloom == "" {
=======
	if contractWriteOutput.TxReceipt.BlockHash == "" {
		t.Errorf("Missing BlockHash in the output data")
	}

	if contractWriteOutput.TxReceipt.BlockNumber == 0 {
		t.Errorf("Missing BlockNumber in the output data")
	}

	if contractWriteOutput.TxReceipt.From == "" {
		t.Errorf("Missing From address in the output data")
	}

	if contractWriteOutput.TxReceipt.To == "" {
		t.Errorf("Missing To address in the output data")
	}

	if contractWriteOutput.TxReceipt.GasUsed == 0 {
		t.Errorf("Missing GasUsed in the output data")
	}

	if contractWriteOutput.TxReceipt.GasPrice == 0 {
		t.Errorf("Missing GasPrice in the output data")
	}

	if contractWriteOutput.TxReceipt.CumulativeGasUsed == 0 {
		t.Errorf("Missing CumulativeGasUsed in the output data")
	}

	if contractWriteOutput.TxReceipt.Fee == 0 {
		t.Errorf("Missing Fee in the output data")
	}

	if contractWriteOutput.TxReceipt.ContractAddress == "" {
		t.Errorf("Missing ContractAddress in the output data")
	}

	if contractWriteOutput.TxReceipt.Index == 0 {
		t.Errorf("Missing Index in the output data")
	}

	if contractWriteOutput.TxReceipt.Logs == nil {
		t.Errorf("Missing Logs in the output data")
	}

	if contractWriteOutput.TxReceipt.LogsBloom == "" {
>>>>>>> fd0cad2a
		t.Errorf("Missing LogsBloom in the output data")
	}

	// Root is optional in modern Ethereum, only used in pre-Byzantium hard forks
<<<<<<< HEAD
	// if outputData.TxReceipt.Root == "" {
	//     t.Errorf("Missing Root in the output data")
	// }

	if outputData.TxReceipt.Status == 0 {
		t.Errorf("Missing Status in the output data")
	}

	if outputData.TxReceipt.Type == 0 {
=======
	// if contractWriteOutput.TxReceipt.Root == "" {
	//     t.Errorf("Missing Root in the output data")
	// }

	if contractWriteOutput.TxReceipt.Status == 0 {
		t.Errorf("Missing Status in the output data")
	}

	if contractWriteOutput.TxReceipt.Type == 0 {
>>>>>>> fd0cad2a
		t.Errorf("Missing Type in the output data")
	}

	// BlobGasPrice and BlobGasUsed are optional fields, so we don't check them
}<|MERGE_RESOLUTION|>--- conflicted
+++ resolved
@@ -145,62 +145,11 @@
 		return
 	}
 
-<<<<<<< HEAD
-	if len(outputData.TxReceipt.Hash) != 66 {
-=======
 	if len(contractWriteOutput.TxReceipt.Hash) != 66 {
->>>>>>> fd0cad2a
 		t.Errorf("Missing Tx Hash in the output data")
 	}
 
 	// Verify all transaction receipt fields
-<<<<<<< HEAD
-	if outputData.TxReceipt.BlockHash == "" {
-		t.Errorf("Missing BlockHash in the output data")
-	}
-
-	if outputData.TxReceipt.BlockNumber == 0 {
-		t.Errorf("Missing BlockNumber in the output data")
-	}
-
-	if outputData.TxReceipt.From == "" {
-		t.Errorf("Missing From address in the output data")
-	}
-
-	if outputData.TxReceipt.To == "" {
-		t.Errorf("Missing To address in the output data")
-	}
-
-	if outputData.TxReceipt.GasUsed == 0 {
-		t.Errorf("Missing GasUsed in the output data")
-	}
-
-	if outputData.TxReceipt.GasPrice == 0 {
-		t.Errorf("Missing GasPrice in the output data")
-	}
-
-	if outputData.TxReceipt.CumulativeGasUsed == 0 {
-		t.Errorf("Missing CumulativeGasUsed in the output data")
-	}
-
-	if outputData.TxReceipt.Fee == 0 {
-		t.Errorf("Missing Fee in the output data")
-	}
-
-	if outputData.TxReceipt.ContractAddress == "" {
-		t.Errorf("Missing ContractAddress in the output data")
-	}
-
-	if outputData.TxReceipt.Index == 0 {
-		t.Errorf("Missing Index in the output data")
-	}
-
-	if outputData.TxReceipt.Logs == nil {
-		t.Errorf("Missing Logs in the output data")
-	}
-
-	if outputData.TxReceipt.LogsBloom == "" {
-=======
 	if contractWriteOutput.TxReceipt.BlockHash == "" {
 		t.Errorf("Missing BlockHash in the output data")
 	}
@@ -246,22 +195,10 @@
 	}
 
 	if contractWriteOutput.TxReceipt.LogsBloom == "" {
->>>>>>> fd0cad2a
 		t.Errorf("Missing LogsBloom in the output data")
 	}
 
 	// Root is optional in modern Ethereum, only used in pre-Byzantium hard forks
-<<<<<<< HEAD
-	// if outputData.TxReceipt.Root == "" {
-	//     t.Errorf("Missing Root in the output data")
-	// }
-
-	if outputData.TxReceipt.Status == 0 {
-		t.Errorf("Missing Status in the output data")
-	}
-
-	if outputData.TxReceipt.Type == 0 {
-=======
 	// if contractWriteOutput.TxReceipt.Root == "" {
 	//     t.Errorf("Missing Root in the output data")
 	// }
@@ -271,7 +208,6 @@
 	}
 
 	if contractWriteOutput.TxReceipt.Type == 0 {
->>>>>>> fd0cad2a
 		t.Errorf("Missing Type in the output data")
 	}
 
