package taskengine

import (
	"context"
	"encoding/json"
	"fmt"
	"math/big"
	"strings"
	"time"

	"github.com/ethereum/go-ethereum/common"
	"github.com/ethereum/go-ethereum/core/types"
	"github.com/ethereum/go-ethereum/ethclient"

	"github.com/AvaProtocol/EigenLayer-AVS/core/chainio/aa"
	"github.com/AvaProtocol/EigenLayer-AVS/core/config"
	"github.com/AvaProtocol/EigenLayer-AVS/pkg/erc4337/preset"
<<<<<<< HEAD
=======
	"github.com/AvaProtocol/EigenLayer-AVS/pkg/erc4337/userop"
>>>>>>> fd0cad2a
	avsproto "github.com/AvaProtocol/EigenLayer-AVS/protobuf"
)

type SendUserOpFunc func(
	config *config.SmartWalletConfig,
	owner common.Address,
	callData []byte,
	paymasterReq *preset.VerifyingPaymasterRequest,
) (*userop.UserOperation, *types.Receipt, error)

type ContractWriteProcessor struct {
	*CommonProcessor
	client            *ethclient.Client
	smartWalletConfig *config.SmartWalletConfig
	owner             common.Address
	sendUserOpFunc    SendUserOpFunc
}

func NewContractWriteProcessor(vm *VM, client *ethclient.Client, smartWalletConfig *config.SmartWalletConfig, owner common.Address) *ContractWriteProcessor {
	r := &ContractWriteProcessor{
		client:            client,
		smartWalletConfig: smartWalletConfig,
		owner:             owner,
		sendUserOpFunc:    preset.SendUserOp, // Default to the real implementation
		CommonProcessor: &CommonProcessor{
			vm: vm,
		},
	}

	return r
}

func (r *ContractWriteProcessor) Execute(stepID string, node *avsproto.ContractWriteNode) (*avsproto.Execution_Step, error) {
	t0 := time.Now().UnixMilli()
	s := &avsproto.Execution_Step{
		NodeId:     stepID,
		Log:        "",
		OutputData: nil,
		Success:    true,
		Error:      "",
		StartAt:    t0,
	}

	var log strings.Builder
	var err error

	defer func() {
		s.Log = log.String()
		s.EndAt = time.Now().UnixMilli()
		s.Success = err == nil
	}()

	contractAddressHex := strings.Clone(node.ContractAddress)
	callDataHex := strings.Clone(node.CallData)

	if strings.Contains(contractAddressHex, "{{") {
		contractAddressHex = r.vm.preprocessText(contractAddressHex)
	}
	if strings.Contains(callDataHex, "{{") {
		callDataHex = r.vm.preprocessText(callDataHex)
	}

	contractAddress := common.HexToAddress(contractAddressHex)
	calldata := common.FromHex(callDataHex)

	userOpCalldata, err := aa.PackExecute(
		contractAddress,
		big.NewInt(0), // TODO: load correct salt from the task
		calldata,
	)
	log.WriteString(fmt.Sprintf("\nwill send message %s to contract %s\n", callDataHex, contractAddressHex))
	log.WriteString(fmt.Sprintf("\nprepare to send userops to target contract %s\ninitialize bundler client\n", contractAddress.Hex()))

	log.WriteString("\nsend userops to bundler rpc\n")

	total, _ := r.vm.db.GetCounter(ContractWriteCounterKey(r.owner), 0)

	var paymasterRequest *preset.VerifyingPaymasterRequest
	// TODO: move to config
<<<<<<< HEAD
	if total < 10 {
=======
	// Paymaster request logic:
	// - No paymaster request for transactions >= 10 from non-whitelisted addresses
	// - Paymaster requests are created for all other cases (transactions < 10 or whitelisted addresses)
	if total >= 10 && !isWhitelistedAddress(r.owner, r.smartWalletConfig.WhitelistAddresses) {
		// No paymaster request for non-whitelisted addresses after 10 transactions
	} else {
>>>>>>> fd0cad2a
		paymasterRequest = preset.GetVerifyingPaymasterRequestForDuration(r.smartWalletConfig.PaymasterAddress, 15*time.Minute)
	}
	userOp, txReceipt, err := r.sendUserOpFunc(
		r.smartWalletConfig,
		r.owner,
		userOpCalldata,
		paymasterRequest,
	)

	if err != nil {
		s.Error = fmt.Sprintf("error send userops to bundler : %s", err)
		return s, err
	}

<<<<<<< HEAD
=======
	_, err = r.vm.db.IncCounter(ContractWriteCounterKey(r.owner), 0)
	if err != nil {
		if r.vm.logger != nil {
			r.vm.logger.Error("failed to increment counter", "error", err)
		}
	}

>>>>>>> fd0cad2a
	outputData := &avsproto.Execution_Step_ContractWrite{
		ContractWrite: &avsproto.ContractWriteNode_Output{
			UserOp: &avsproto.Evm_UserOp{
				Sender:               userOp.Sender.Hex(),
				Nonce:                userOp.Nonce.String(),
				InitCode:             common.Bytes2Hex(userOp.InitCode),
				CallData:             common.Bytes2Hex(userOp.CallData),
				CallGasLimit:         userOp.CallGasLimit.String(),
				VerificationGasLimit: userOp.VerificationGasLimit.String(),
				PreVerificationGas:   userOp.PreVerificationGas.String(),
				MaxFeePerGas:         userOp.MaxFeePerGas.String(),
				MaxPriorityFeePerGas: userOp.MaxPriorityFeePerGas.String(),
				PaymasterAndData:     common.Bytes2Hex(userOp.PaymasterAndData),
				Signature:            common.Bytes2Hex(userOp.Signature),
			},
		},
	}

	// Only add TxReceipt if it exists
	if txReceipt != nil {
		var bloom []byte
		bloom, _ = txReceipt.Bloom.MarshalText()

		blobGasPrice := uint64(0)
		if txReceipt.BlobGasPrice != nil {
			blobGasPrice = uint64(txReceipt.BlobGasPrice.Int64())
		}

		// Get the transaction to access From and To fields
		tx, _, err := r.client.TransactionByHash(context.Background(), txReceipt.TxHash)
		if err != nil {
			return nil, fmt.Errorf("failed to get transaction: %w", err)
		}

		// Get the sender address using the newer method
		signer := types.LatestSignerForChainID(tx.ChainId())
		from, err := types.Sender(signer, tx)
		if err != nil {
			return nil, fmt.Errorf("failed to get sender from transaction: %w", err)
		}

		outputData.ContractWrite.TxReceipt = &avsproto.Evm_TransactionReceipt{
			Hash:              txReceipt.TxHash.Hex(),
			BlockHash:         txReceipt.BlockHash.Hex(),
			BlockNumber:       uint64(txReceipt.BlockNumber.Int64()),
			From:              from.Hex(),
			To:                tx.To().Hex(),
			GasUsed:           txReceipt.GasUsed,
			GasPrice:          uint64(txReceipt.EffectiveGasPrice.Int64()),
			CumulativeGasUsed: txReceipt.CumulativeGasUsed,
			Fee:               uint64(txReceipt.GasUsed * txReceipt.EffectiveGasPrice.Uint64()),
			ContractAddress:   txReceipt.ContractAddress.Hex(),
			Index:             uint64(txReceipt.TransactionIndex),
			Logs:              make([]string, len(txReceipt.Logs)),
			LogsBloom:         common.Bytes2Hex(bloom),
			Root:              common.Bytes2Hex(txReceipt.PostState),
			Status:            uint32(txReceipt.Status),
			Type:              uint32(txReceipt.Type),
			BlobGasPrice:      blobGasPrice,
			BlobGasUsed:       uint64(txReceipt.BlobGasUsed),
		}

		// Convert logs to JSON strings for storage in the protobuf message
		for i, log := range txReceipt.Logs {
			logBytes, err := json.Marshal(log)
			if err != nil {
				return nil, fmt.Errorf("failed to marshal log: %w", err)
			}
			outputData.ContractWrite.TxReceipt.Logs[i] = string(logBytes)
		}
	}

	s.OutputData = outputData
	outputVars := map[string]any{
		"userOp": outputData.ContractWrite.UserOp,
	}
	if txReceipt != nil {
		outputVars["txReceipt"] = outputData.ContractWrite.TxReceipt
	}
	r.SetOutputVarForStep(stepID, outputVars)

	return s, nil
}<|MERGE_RESOLUTION|>--- conflicted
+++ resolved
@@ -15,10 +15,7 @@
 	"github.com/AvaProtocol/EigenLayer-AVS/core/chainio/aa"
 	"github.com/AvaProtocol/EigenLayer-AVS/core/config"
 	"github.com/AvaProtocol/EigenLayer-AVS/pkg/erc4337/preset"
-<<<<<<< HEAD
-=======
 	"github.com/AvaProtocol/EigenLayer-AVS/pkg/erc4337/userop"
->>>>>>> fd0cad2a
 	avsproto "github.com/AvaProtocol/EigenLayer-AVS/protobuf"
 )
 
@@ -98,16 +95,12 @@
 
 	var paymasterRequest *preset.VerifyingPaymasterRequest
 	// TODO: move to config
-<<<<<<< HEAD
-	if total < 10 {
-=======
 	// Paymaster request logic:
 	// - No paymaster request for transactions >= 10 from non-whitelisted addresses
 	// - Paymaster requests are created for all other cases (transactions < 10 or whitelisted addresses)
 	if total >= 10 && !isWhitelistedAddress(r.owner, r.smartWalletConfig.WhitelistAddresses) {
 		// No paymaster request for non-whitelisted addresses after 10 transactions
 	} else {
->>>>>>> fd0cad2a
 		paymasterRequest = preset.GetVerifyingPaymasterRequestForDuration(r.smartWalletConfig.PaymasterAddress, 15*time.Minute)
 	}
 	userOp, txReceipt, err := r.sendUserOpFunc(
@@ -122,8 +115,6 @@
 		return s, err
 	}
 
-<<<<<<< HEAD
-=======
 	_, err = r.vm.db.IncCounter(ContractWriteCounterKey(r.owner), 0)
 	if err != nil {
 		if r.vm.logger != nil {
@@ -131,7 +122,6 @@
 		}
 	}
 
->>>>>>> fd0cad2a
 	outputData := &avsproto.Execution_Step_ContractWrite{
 		ContractWrite: &avsproto.ContractWriteNode_Output{
 			UserOp: &avsproto.Evm_UserOp{
