// The core package that manage and distribute and execute task
package taskengine

import (
	"context"
	"encoding/json"
	"errors"
	"fmt"
	"math/big"
	"sort"
	"strconv"
	"strings"
	"sync"
	"time"

	"github.com/AvaProtocol/EigenLayer-AVS/core/apqueue"
	"github.com/AvaProtocol/EigenLayer-AVS/core/chainio/aa"
	"github.com/AvaProtocol/EigenLayer-AVS/core/config"
	"github.com/AvaProtocol/EigenLayer-AVS/model"
	"github.com/AvaProtocol/EigenLayer-AVS/storage"
	sdklogging "github.com/Layr-Labs/eigensdk-go/logging"
	"github.com/allegro/bigcache/v3"
	badger "github.com/dgraph-io/badger/v4"
	"github.com/ethereum/go-ethereum/common"
	"github.com/ethereum/go-ethereum/common/math"
	"github.com/ethereum/go-ethereum/ethclient"
	"github.com/oklog/ulid/v2"
	"google.golang.org/grpc/codes"
	"google.golang.org/grpc/status"
	grpcstatus "google.golang.org/grpc/status"
	"google.golang.org/protobuf/encoding/protojson"
	"google.golang.org/protobuf/types/known/anypb"
	"google.golang.org/protobuf/types/known/structpb"

	avsproto "github.com/AvaProtocol/EigenLayer-AVS/protobuf"
)

const (
	JobTypeExecuteTask  = "execute_task"
	DefaultLimit        = 50
	MaxSecretNameLength = 255

	EvmErc20TransferTopic0 = "0xddf252ad1be2c89b69c2b068fc378daa952ba7f163c4a11628f55a4df523b3ef"
)

var (
	rpcConn *ethclient.Client
	// websocket client used for subscription
	wsEthClient *ethclient.Client
	wsRpcURL    string
	logger      sdklogging.Logger

	// a global variable that we expose to our tasks. User can use `{{name}}` to access them
	// These macro are define in our aggregator yaml config file under `macros`
	macroVars    map[string]string
	macroSecrets map[string]string
	cache        *bigcache.BigCache

	defaultSalt = big.NewInt(0)
)

// Set a global logger for task engine
func SetLogger(mylogger sdklogging.Logger) {
	logger = mylogger
}

// Set the global macro system. macros are static, immutable and available to  all tasks at runtime
func SetMacroVars(v map[string]string) {
	macroVars = v
}

func SetMacroSecrets(v map[string]string) {
	macroSecrets = v
}

func SetCache(c *bigcache.BigCache) {
	cache = c
}

// Initialize a shared rpc client instance
func SetRpc(rpcURL string) {
	if conn, err := ethclient.Dial(rpcURL); err == nil {
		rpcConn = conn
	} else {
		panic(err)
	}
}

// Initialize a shared websocket rpc client instance
func SetWsRpc(rpcURL string) {
	wsRpcURL = rpcURL
	if err := retryWsRpc(); err != nil {
		panic(err)
	}
}

func retryWsRpc() error {
	for {
		conn, err := ethclient.Dial(wsRpcURL)
		if err == nil {
			wsEthClient = conn
			return nil
		}
		logger.Errorf("cannot establish websocket client for RPC, retry in 15 seconds", "err", err)
		time.Sleep(15 * time.Second)
	}
}

type operatorState struct {
	// list of task id that we had synced to this operator
	TaskID         map[string]bool
	MonotonicClock int64
}

// The core datastructure of the task engine
type Engine struct {
	db    storage.Storage
	queue *apqueue.Queue

	// maintain a list of active job that we have to synced to operators
	// only task triggers are sent to operator
	tasks            map[string]*model.Task
	lock             *sync.Mutex
	trackSyncedTasks map[string]*operatorState

	smartWalletConfig *config.SmartWalletConfig
	// when shutdown is true, our engine will perform the shutdown
	// pending execution will be pushed out before the shutdown completely
	// to force shutdown, one can type ctrl+c twice
	shutdown bool

	// seq is a monotonic number to keep track our task id
	seq storage.Sequence

	logger sdklogging.Logger
}

// create a new task engine using given storage, config and queueu
func New(db storage.Storage, config *config.Config, queue *apqueue.Queue, logger sdklogging.Logger) *Engine {
	e := Engine{
		db:    db,
		queue: queue,

		lock:              &sync.Mutex{},
		tasks:             make(map[string]*model.Task),
		trackSyncedTasks:  make(map[string]*operatorState),
		smartWalletConfig: config.SmartWallet,
		shutdown:          false,

		logger: logger,
	}

	SetRpc(config.SmartWallet.EthRpcUrl)
	aa.SetFactoryAddress(config.SmartWallet.FactoryAddress)
	//SetWsRpc(config.SmartWallet.EthWsUrl)

	return &e
}

func (n *Engine) Stop() {
	if err := n.seq.Release(); err != nil {
		n.logger.Error("failed to release sequence", "error", err)
	}
	n.shutdown = true
}

func (n *Engine) MustStart() error {
	var err error
	n.seq, err = n.db.GetSequence([]byte("t:seq"), 1000)
	if err != nil {
		panic(err)
	}

	// Upon booting we will get all the active tasks to sync to operator
	kvs, e := n.db.GetByPrefix(TaskByStatusStoragePrefix(avsproto.TaskStatus_Active))
	if e != nil {
		panic(e)
	}
	for _, item := range kvs {
		task := &model.Task{
			Task: &avsproto.Task{},
		}
		err := protojson.Unmarshal(item.Value, task)
		if err == nil {
			n.tasks[string(item.Key)] = task
		}
	}

	return nil
}

// ListWallets corresponds to the ListWallets RPC.
func (n *Engine) ListWallets(owner common.Address, payload *avsproto.ListWalletReq) (*avsproto.ListWalletResp, error) {
	walletsToReturnProto := []*avsproto.SmartWallet{}
	processedAddresses := make(map[string]bool)

	defaultSystemFactory := n.smartWalletConfig.FactoryAddress
	defaultDerivedAddress, deriveErr := aa.GetSenderAddressForFactory(rpcConn, owner, defaultSystemFactory, defaultSalt)

	if deriveErr != nil {
		n.logger.Warn("Failed to derive default system wallet address for ListWallets", "owner", owner.Hex(), "error", deriveErr)
	} else if defaultDerivedAddress == nil || *defaultDerivedAddress == (common.Address{}) {
		n.logger.Warn("Derived default system wallet address is nil or zero for ListWallets", "owner", owner.Hex())
	} else {
		includeThisDefault := true
		if payload != nil {
			if pfa := payload.GetFactoryAddress(); pfa != "" && !strings.EqualFold(defaultSystemFactory.Hex(), pfa) {
				includeThisDefault = false
			}
			if ps := payload.GetSalt(); ps != "" && defaultSalt.String() != ps {
				includeThisDefault = false
			}
		}

		if includeThisDefault {
			modelWallet, dbGetErr := GetWallet(n.db, owner, defaultDerivedAddress.Hex())

			isHidden := false
			actualSalt := defaultSalt.String()
			actualFactory := defaultSystemFactory.Hex()

			if dbGetErr == nil {
				isHidden = modelWallet.IsHidden
				actualSalt = modelWallet.Salt.String()
				if modelWallet.Factory != nil {
					actualFactory = modelWallet.Factory.Hex()
				}
			} else if dbGetErr != badger.ErrKeyNotFound {
				n.logger.Warn("DB error fetching default derived wallet for ListWallets", "address", defaultDerivedAddress.Hex(), "error", dbGetErr)
			}

			walletsToReturnProto = append(walletsToReturnProto, &avsproto.SmartWallet{
				Address:  defaultDerivedAddress.Hex(),
				Salt:     actualSalt,
				Factory:  actualFactory,
				IsHidden: isHidden,
			})
			processedAddresses[strings.ToLower(defaultDerivedAddress.Hex())] = true
		}
	}

	dbItems, listErr := n.db.GetByPrefix(WalletByOwnerPrefix(owner))
	if listErr != nil && listErr != badger.ErrKeyNotFound {
		n.logger.Error("Error fetching wallets by owner prefix for ListWallets", "owner", owner.Hex(), "error", listErr)
		if len(walletsToReturnProto) == 0 {
			return nil, status.Errorf(codes.Code(avsproto.Error_StorageUnavailable), "Error fetching wallets by owner: %v", listErr)
		}
	}

	for _, item := range dbItems {
		storedModelWallet := &model.SmartWallet{}
		if err := storedModelWallet.FromStorageData(item.Value); err != nil {
			n.logger.Error("Failed to parse stored wallet data for ListWallets", "key", string(item.Key), "error", err)
			continue
		}

		if processedAddresses[strings.ToLower(storedModelWallet.Address.Hex())] {
			continue
		}

		if pfa := payload.GetFactoryAddress(); pfa != "" {
			if storedModelWallet.Factory == nil || !strings.EqualFold(storedModelWallet.Factory.Hex(), pfa) {
				continue
			}
		}

		if ps := payload.GetSalt(); ps != "" {
			if storedModelWallet.Salt == nil || storedModelWallet.Salt.String() != ps {
				continue
			}
		}

		factoryString := ""
		if storedModelWallet.Factory != nil {
			factoryString = storedModelWallet.Factory.Hex()
		}
		walletsToReturnProto = append(walletsToReturnProto, &avsproto.SmartWallet{
			Address:  storedModelWallet.Address.Hex(),
			Salt:     storedModelWallet.Salt.String(),
			Factory:  factoryString,
			IsHidden: storedModelWallet.IsHidden,
		})
	}
	return &avsproto.ListWalletResp{Items: walletsToReturnProto}, nil
}

func (n *Engine) GetWallet(user *model.User, payload *avsproto.GetWalletReq) (*avsproto.GetWalletResp, error) {
	if payload.GetFactoryAddress() != "" && !common.IsHexAddress(payload.GetFactoryAddress()) {
		return nil, status.Errorf(codes.InvalidArgument, InvalidFactoryAddressError)
	}

	saltBig := defaultSalt
	if payload.GetSalt() != "" {
		var ok bool
		saltBig, ok = math.ParseBig256(payload.GetSalt())
		if !ok {
			return nil, status.Errorf(codes.InvalidArgument, "%s: %s", InvalidSmartAccountSaltError, payload.GetSalt())
		}
	}

	factoryAddr := n.smartWalletConfig.FactoryAddress
	if payload.GetFactoryAddress() != "" {
		factoryAddr = common.HexToAddress(payload.GetFactoryAddress())
	}

	derivedSenderAddress, err := aa.GetSenderAddressForFactory(rpcConn, user.Address, factoryAddr, saltBig)
	if err != nil || derivedSenderAddress == nil || *derivedSenderAddress == (common.Address{}) {
		n.logger.Warn("Failed to derive sender address or derived address is nil or zero for GetWallet", "owner", user.Address.Hex(), "factory", factoryAddr.Hex(), "salt", saltBig.String(), "derived", derivedSenderAddress, "error", err)
		return nil, status.Errorf(codes.InvalidArgument, "Failed to derive sender address or derived address is nil or zero. Error: %v", err)
	}

	dbModelWallet, err := GetWallet(n.db, user.Address, derivedSenderAddress.Hex())

	if err != nil && err != badger.ErrKeyNotFound {
		n.logger.Error("Error fetching wallet from DB for GetWallet", "owner", user.Address.Hex(), "wallet", derivedSenderAddress.Hex(), "error", err)
		return nil, status.Errorf(codes.Code(avsproto.Error_StorageUnavailable), "Error fetching wallet: %v", err)
	}

	if err == badger.ErrKeyNotFound {
		n.logger.Info("Wallet not found in DB for GetWallet, creating new entry", "owner", user.Address.Hex(), "walletAddress", derivedSenderAddress.Hex())
		newModelWallet := &model.SmartWallet{
			Owner:    &user.Address,
			Address:  derivedSenderAddress,
			Factory:  &factoryAddr,
			Salt:     saltBig,
			IsHidden: false,
		}
		if storeErr := StoreWallet(n.db, user.Address, newModelWallet); storeErr != nil {
			n.logger.Error("Error storing new wallet to DB for GetWallet", "owner", user.Address.Hex(), "walletAddress", derivedSenderAddress.Hex(), "error", storeErr)
			return nil, status.Errorf(codes.Code(avsproto.Error_StorageWriteError), "Error storing new wallet: %v", storeErr)
		}
		dbModelWallet = newModelWallet
	}

	resp := &avsproto.GetWalletResp{
		Address:        dbModelWallet.Address.Hex(),
		Salt:           dbModelWallet.Salt.String(),
		FactoryAddress: dbModelWallet.Factory.Hex(),
		IsHidden:       dbModelWallet.IsHidden,
	}

	statSvc := NewStatService(n.db)
	stat, statErr := statSvc.GetTaskCount(dbModelWallet)
	if statErr != nil {
		n.logger.Warn("Failed to get task count for GetWallet response", "walletAddress", dbModelWallet.Address.Hex(), "error", statErr)
	}
	resp.TotalTaskCount = stat.Total
	resp.ActiveTaskCount = stat.Active
	resp.CompletedTaskCount = stat.Completed
	resp.FailedTaskCount = stat.Failed
	resp.CanceledTaskCount = stat.Canceled

	return resp, nil
}

// SetWallet is the gRPC handler for the SetWallet RPC.
// It uses the owner (from auth context), salt, and factory_address from payload to identify/derive the wallet.
// It then sets the IsHidden status for that wallet.
func (n *Engine) SetWallet(owner common.Address, payload *avsproto.SetWalletReq) (*avsproto.GetWalletResp, error) {
	if payload.GetFactoryAddress() != "" && !common.IsHexAddress(payload.GetFactoryAddress()) {
		return nil, status.Errorf(codes.InvalidArgument, "Invalid factory address format: %s", payload.GetFactoryAddress())
	}

	saltBig, ok := math.ParseBig256(payload.GetSalt())
	if !ok {
		return nil, status.Errorf(codes.InvalidArgument, "Invalid salt format: %s", payload.GetSalt())
	}

	factoryAddr := n.smartWalletConfig.FactoryAddress // Default factory
	if payload.GetFactoryAddress() != "" {
		factoryAddr = common.HexToAddress(payload.GetFactoryAddress())
	}

	derivedWalletAddress, err := aa.GetSenderAddressForFactory(rpcConn, owner, factoryAddr, saltBig)
	if err != nil {
		n.logger.Error("Failed to derive wallet address for SetWallet", "owner", owner.Hex(), "salt", payload.GetSalt(), "factory", payload.GetFactoryAddress(), "error", err)
		return nil, status.Errorf(codes.Internal, "Failed to derive wallet address: %v", err)
	}
	if derivedWalletAddress == nil || *derivedWalletAddress == (common.Address{}) {
		n.logger.Error("Derived wallet address is nil or zero for SetWallet", "owner", owner.Hex(), "salt", payload.GetSalt(), "factory", payload.GetFactoryAddress())
		return nil, status.Errorf(codes.Internal, "Derived wallet address is nil or zero")
	}

	err = SetWalletHiddenStatus(n.db, owner, derivedWalletAddress.Hex(), payload.GetIsHidden())
	if err != nil {
		if errors.Is(err, badger.ErrKeyNotFound) {
			n.logger.Warn("Wallet not found for SetWallet", "owner", owner.Hex(), "derivedAddress", derivedWalletAddress.Hex(), "salt", payload.GetSalt(), "factory", payload.GetFactoryAddress())
			// If wallet doesn't exist, SetWalletHiddenStatus from schema returns a wrapped ErrKeyNotFound.
			// The SetWallet RPC is for existing wallets identified by salt/factory.
			// So, if not found by identifiers, it's a NotFound error.
			return nil, status.Errorf(codes.NotFound, "Wallet not found for the specified salt and factory.")
		}
		n.logger.Error("Failed to set wallet hidden status via schema.SetWalletHiddenStatus", "owner", owner.Hex(), "wallet", derivedWalletAddress.Hex(), "isHidden", payload.GetIsHidden(), "error", err)
		return nil, status.Errorf(codes.Internal, "Failed to update wallet hidden status: %v", err)
	}

	updatedModelWallet, getErr := GetWallet(n.db, owner, derivedWalletAddress.Hex())
	if getErr != nil {
		n.logger.Error("Failed to fetch wallet after SetWallet operation", "owner", owner.Hex(), "wallet", derivedWalletAddress.Hex(), "error", getErr)
		return nil, status.Errorf(codes.Internal, "Failed to retrieve wallet details after update: %v", getErr)
	}

	resp := &avsproto.GetWalletResp{
		Address:        updatedModelWallet.Address.Hex(),
		Salt:           updatedModelWallet.Salt.String(),
		FactoryAddress: updatedModelWallet.Factory.Hex(),
		IsHidden:       updatedModelWallet.IsHidden,
	}

	statSvc := NewStatService(n.db)
	stat, statErr := statSvc.GetTaskCount(updatedModelWallet)
	if statErr != nil {
		n.logger.Warn("Failed to get task count for SetWallet response", "walletAddress", updatedModelWallet.Address.Hex(), "error", statErr)
	}
	resp.TotalTaskCount = stat.Total
	resp.ActiveTaskCount = stat.Active
	resp.CompletedTaskCount = stat.Completed
	resp.FailedTaskCount = stat.Failed
	resp.CanceledTaskCount = stat.Canceled

	return resp, nil
}

// CreateTask records submission data
func (n *Engine) CreateTask(user *model.User, taskPayload *avsproto.CreateTaskReq) (*model.Task, error) {
	var err error

	if taskPayload.SmartWalletAddress != "" {
		if !ValidWalletAddress(taskPayload.SmartWalletAddress) {
			return nil, status.Errorf(codes.InvalidArgument, InvalidSmartAccountAddressError)
		}

		if valid, _ := ValidWalletOwner(n.db, user, common.HexToAddress(taskPayload.SmartWalletAddress)); !valid {
			return nil, status.Errorf(codes.InvalidArgument, InvalidSmartAccountAddressError)
		}
	}
	task, err := model.NewTaskFromProtobuf(user, taskPayload)

	if err != nil {
		return nil, grpcstatus.Errorf(codes.InvalidArgument, "%s", err.Error())
	}

	updates := map[string][]byte{}

	taskJSON, err := task.ToJSON()
	if err != nil {
		return nil, grpcstatus.Errorf(codes.Internal, "Failed to serialize task: %v", err)
	}

	updates[string(TaskStorageKey(task.Id, task.Status))] = taskJSON
	updates[string(TaskUserKey(task))] = []byte(fmt.Sprintf("%d", avsproto.TaskStatus_Active))

	if err = n.db.BatchWrite(updates); err != nil {
		return nil, err
	}

	n.lock.Lock()
	defer n.lock.Unlock()
	n.tasks[task.Id] = task

	return task, nil
}

func (n *Engine) StreamCheckToOperator(payload *avsproto.SyncMessagesReq, srv avsproto.Node_SyncMessagesServer) error {
	ticker := time.NewTicker(5 * time.Second)
	address := payload.Address

	n.logger.Info("open channel to stream check to operator", "operator", address)
	if _, ok := n.trackSyncedTasks[address]; !ok {
		n.lock.Lock()
		n.trackSyncedTasks[address] = &operatorState{
			MonotonicClock: payload.MonotonicClock,
			TaskID:         map[string]bool{},
		}
		n.lock.Unlock()
	} else {
		// The operator has restated, but we haven't clean it state yet, reset now
		if payload.MonotonicClock > n.trackSyncedTasks[address].MonotonicClock {
			n.trackSyncedTasks[address].TaskID = map[string]bool{}
			n.trackSyncedTasks[address].MonotonicClock = payload.MonotonicClock
		}
	}

	// Reset the state if the operator disconnect
	defer func() {
		n.logger.Info("operator disconnect, cleanup state", "operator", address)
		n.trackSyncedTasks[address].TaskID = map[string]bool{}
		n.trackSyncedTasks[address].MonotonicClock = 0
	}()

	//nolint:S1000
	for {
		select {
		case <-ticker.C:
			if n.shutdown {
				return nil
			}

			if n.tasks == nil {
				continue
			}

			if !n.CanStreamCheck(address) {
				// This isn't a consensus approval. It's a feature flag we control server side whether to stream data to the operator or not.
				// TODO: Remove this flag when we measure performance impact on all operator
				n.logger.Info("operator has not been approved to process task", address)
				continue
			}

			for _, task := range n.tasks {
				if _, ok := n.trackSyncedTasks[address].TaskID[task.Id]; ok {
					continue
				}

				resp := avsproto.SyncMessagesResp{
					Id: task.Id,
					Op: avsproto.MessageOp_MonitorTaskTrigger,

					TaskMetadata: &avsproto.SyncMessagesResp_TaskMetadata{
						TaskId:    task.Id,
						Remain:    task.MaxExecution,
						ExpiredAt: task.ExpiredAt,
						Trigger:   task.Trigger,
					},
				}
				n.logger.Info("stream check to operator",
					"task_id", task.Id,
					"operator", payload.Address,
					"op", resp.Op.String(),
					"task_id_meta", resp.TaskMetadata.TaskId)

				if err := srv.Send(&resp); err != nil {
					// return error to cause client to establish re-connect the connection
					n.logger.Info("error sending check to operator", "task_id", task.Id, "operator", payload.Address)
					return fmt.Errorf("cannot send data back to grpc channel")
				}

				n.lock.Lock()
				n.trackSyncedTasks[address].TaskID[task.Id] = true
				n.lock.Unlock()
			}
		}
	}
}

// TODO: Merge and verify from multiple operators
func (n *Engine) AggregateChecksResult(address string, payload *avsproto.NotifyTriggersReq) error {
	if len(payload.TaskId) < 1 {
		return nil
	}

	n.lock.Lock()
	// delete(n.tasks, payload.TaskId)
	// delete(n.trackSyncedTasks[address].TaskID, payload.TaskId)
	// uncomment later

	n.logger.Info("processed aggregator check hit", "operator", address, "task_id", payload.TaskId)
	n.lock.Unlock()

	reason := GetTriggerReasonOrDefault(payload.Reason, payload.TaskId, n.logger)

	queueTaskData := QueueExecutionData{
		Reason:      reason,
		ExecutionID: ulid.Make().String(),
	}

	data, err := json.Marshal(queueTaskData)
	if err != nil {
		n.logger.Error("error serialize trigger to json", err)
		return err
	}

	if _, err := n.queue.Enqueue(JobTypeExecuteTask, payload.TaskId, data); err != nil {
		n.logger.Error("failed to enqueue task", "error", err, "task_id", payload.TaskId)
		return err
	}
	n.logger.Info("enqueue task into the queue system", "task_id", payload.TaskId)

	// if the task can still run, add it back
	return nil
}

func (n *Engine) ListTasksByUser(user *model.User, payload *avsproto.ListTasksReq) (*avsproto.ListTasksResp, error) {
	if len(payload.SmartWalletAddress) == 0 {
		return nil, status.Errorf(codes.InvalidArgument, MissingSmartWalletAddressError)
	}

	prefixes := make([]string, len(payload.SmartWalletAddress))
	for i, smartWalletAddress := range payload.SmartWalletAddress {
		if smartWalletAddress == "" {
			return nil, status.Errorf(codes.InvalidArgument, MissingSmartWalletAddressError)
		}

		if !ValidWalletAddress(smartWalletAddress) {
			return nil, status.Errorf(codes.InvalidArgument, InvalidSmartAccountAddressError)
		}

		if valid, _ := ValidWalletOwner(n.db, user, common.HexToAddress(smartWalletAddress)); !valid {
			return nil, status.Errorf(codes.InvalidArgument, InvalidSmartAccountAddressError)
		}

		smartWallet := common.HexToAddress(smartWalletAddress)
		prefixes[i] = string(SmartWalletTaskStoragePrefix(user.Address, smartWallet))
	}

	taskKeys, err := n.db.ListKeysMulti(prefixes)
	if err != nil {
		return nil, grpcstatus.Errorf(codes.Code(avsproto.Error_StorageUnavailable), StorageUnavailableError)
	}

	// second, do the sort, this is key sorted by ordering of their insertion
	sort.Slice(taskKeys, func(i, j int) bool {
		id1 := ulid.MustParse(string(model.TaskKeyToId([]byte(taskKeys[i][2:]))))
		id2 := ulid.MustParse(string(model.TaskKeyToId([]byte(taskKeys[j][2:]))))
		return id1.Compare(id2) < 0
	})

	taskResp := &avsproto.ListTasksResp{
		Items: []*avsproto.ListTasksResp_Item{},
		PageInfo: &avsproto.PageInfo{
			StartCursor:     "",
			EndCursor:       "",
			HasPreviousPage: false,
			HasNextPage:     false,
		},
	}

	var before, after string
	var limitVal int64

	if payload != nil {
		before = payload.Before
		after = payload.After
		limitVal = payload.Limit
	}

	cursor, limit, err := SetupPagination(before, after, limitVal)
	if err != nil {
		return nil, err
	}

	total := 0
<<<<<<< HEAD
	var hasMoreItems bool

=======

	visited := 0
>>>>>>> 55123de1
	for i := len(taskKeys) - 1; i >= 0; i-- {
		key := taskKeys[i]
		taskID := string(model.TaskKeyToId(([]byte(key[2:]))))
		statusValue, err := n.db.GetKey([]byte(key))
		if err != nil {
			return nil, grpcstatus.Errorf(codes.Code(avsproto.Error_StorageUnavailable), StorageUnavailableError)
		}
		status, _ := strconv.Atoi(string(statusValue))

		taskIDUlid := model.UlidFromTaskId(taskID)
		if !cursor.IsZero() {
			if (cursor.Direction == CursorDirectionNext && cursor.LessThanOrEqualUlid(taskIDUlid)) ||
				(cursor.Direction == CursorDirectionPrevious && !cursor.LessThanUlid(taskIDUlid)) {
				continue
			}
		}

		taskRawByte, err := n.db.GetKey(TaskStorageKey(taskID, avsproto.TaskStatus(status)))
		if err != nil {
			continue
		}
		task := model.NewTask()
		if err := task.FromStorageData(taskRawByte); err != nil {
			continue
		}
		task.Id = taskID

		if t, err := task.ToProtoBuf(); err == nil {
			taskResp.Items = append(taskResp.Items, &avsproto.ListTasksResp_Item{
				Id:                 t.Id,
				Owner:              t.Owner,
				SmartWalletAddress: t.SmartWalletAddress,
				StartAt:            t.StartAt,
				ExpiredAt:          t.ExpiredAt,
				Name:               t.Name,
				CompletedAt:        t.CompletedAt,
				MaxExecution:       t.MaxExecution,
				ExecutionCount:     t.ExecutionCount,
				LastRanAt:          t.LastRanAt,
				Status:             t.Status,
				Trigger:            t.Trigger,
			})
			total += 1
		}

		// If we've processed more than the limit, we know there are more items
		if total >= limit {
			hasMoreItems = true
			break
		}
	}

	// Set pagination info
	if len(taskResp.Items) > 0 {
		firstItem := taskResp.Items[0]
		lastItem := taskResp.Items[len(taskResp.Items)-1]

		// Always set cursors for the current page (GraphQL PageInfo convention)
		taskResp.PageInfo.StartCursor = CreateNextCursor(firstItem.Id)
		taskResp.PageInfo.EndCursor = CreateNextCursor(lastItem.Id)

		// Check if there are more items after the current page
<<<<<<< HEAD
		taskResp.PageInfo.HasNextPage = hasMoreItems
=======
		taskResp.PageInfo.HasNextPage = visited > 0 && total >= limit
>>>>>>> 55123de1

		// Check if there are items before the current page
		// This is true if we have a cursor and we're not at the beginning
		taskResp.PageInfo.HasPreviousPage = !cursor.IsZero() && cursor.Direction == CursorDirectionNext

		// For backward pagination, we need to check if there are items after
		if cursor.Direction == CursorDirectionPrevious {
			taskResp.PageInfo.HasNextPage = true // There are items after since we're going backwards
			// Check if there are more items before
<<<<<<< HEAD
			taskResp.PageInfo.HasPreviousPage = hasMoreItems
=======
			taskResp.PageInfo.HasPreviousPage = visited > 0 && total >= limit
>>>>>>> 55123de1
		}
	}

	return taskResp, nil
}

func (n *Engine) GetTaskByID(taskID string) (*model.Task, error) {
	for status := range avsproto.TaskStatus_name {
		if rawTaskData, err := n.db.GetKey(TaskStorageKey(taskID, avsproto.TaskStatus(status))); err == nil {
			task := model.NewTask()
			err = task.FromStorageData(rawTaskData)

			if err == nil {
				return task, nil
			}

			return nil, grpcstatus.Errorf(codes.Code(avsproto.Error_TaskDataCorrupted), TaskStorageCorruptedError)
		}
	}

	return nil, grpcstatus.Errorf(codes.NotFound, TaskNotFoundError)
}

func (n *Engine) GetTask(user *model.User, taskID string) (*model.Task, error) {
	task, err := n.GetTaskByID(taskID)
	if err != nil {
		return nil, err
	}

	if !task.OwnedBy(user.Address) {
		return nil, grpcstatus.Errorf(codes.NotFound, TaskNotFoundError)
	}

	return task, nil
}

func (n *Engine) TriggerTask(user *model.User, payload *avsproto.UserTriggerTaskReq) (*avsproto.UserTriggerTaskResp, error) {
	if !ValidateTaskId(payload.TaskId) {
		return nil, status.Errorf(codes.InvalidArgument, InvalidTaskIdFormat)
	}

	n.logger.Info("processed manually trigger", "user", user.Address, "task_id", payload.TaskId)

	task, err := n.GetTaskByID(payload.TaskId)
	if err != nil {
		n.logger.Error("task not found", "user", user.Address, "task_id", payload.TaskId)
		return nil, err
	}

	if !task.IsRunable() {
		return nil, grpcstatus.Errorf(codes.FailedPrecondition, TaskIsNotRunable)
	}
	if !task.OwnedBy(user.Address) {
		// only the owner of a task can trigger it
		n.logger.Error("task not own by user", "owner", user.Address, "task_id", payload.TaskId)
		return nil, grpcstatus.Errorf(codes.NotFound, TaskNotFoundError)
	}

	reason := GetTriggerReasonOrDefault(payload.Reason, payload.TaskId, n.logger)

	queueTaskData := QueueExecutionData{
		Reason:      reason,
		ExecutionID: ulid.Make().String(),
	}

	if payload.IsBlocking {
		// Run the task inline, by pass the queue system
		executor := NewExecutor(n.smartWalletConfig, n.db, n.logger)
		execution, err := executor.RunTask(task, &queueTaskData)
		if err == nil {
			return &avsproto.UserTriggerTaskResp{
				ExecutionId: execution.Id,
			}, nil
		}

		return nil, grpcstatus.Errorf(codes.Code(avsproto.Error_TaskTriggerError), "Error trigger task: %v", err)
	}

	// Asynchronous execution path
	data, err := json.Marshal(queueTaskData)
	if err != nil {
		n.logger.Error("error serialize trigger to json", err)
		return nil, grpcstatus.Errorf(codes.InvalidArgument, "%s", err.Error())
	}

	jid, err := n.queue.Enqueue(JobTypeExecuteTask, payload.TaskId, data)
	if err != nil {
		n.logger.Error("error enqueue job %s %s %w", payload.TaskId, string(data), err)
		return nil, grpcstatus.Errorf(codes.Code(avsproto.Error_StorageUnavailable), StorageQueueUnavailableError)
	}

	// This is where the TaskTriggerKey is set for asynchronous tasks
	if err := n.setExecutionStatusQueue(task, queueTaskData.ExecutionID); err != nil {
		n.logger.Error("failed to set execution status in queue storage", "error", err, "task_id", payload.TaskId, "execution_id", queueTaskData.ExecutionID)
		return nil, grpcstatus.Errorf(codes.Internal, "Failed to set execution status: %v", err)
	}

	n.logger.Info("enqueue task into the queue system", "task_id", payload.TaskId, "jid", jid, "execution_id", queueTaskData.ExecutionID)
	return &avsproto.UserTriggerTaskResp{
		ExecutionId: queueTaskData.ExecutionID,
	}, nil
}

// List Execution for a given task id
func (n *Engine) ListExecutions(user *model.User, payload *avsproto.ListExecutionsReq) (*avsproto.ListExecutionsResp, error) {
	// Validate all tasks own by the caller, if there are any tasks won't be owned by caller, we return permission error
	tasks := make(map[string]*model.Task)

	for _, id := range payload.TaskIds {
		task, err := n.GetTaskByID(id)
		if err != nil {
			return nil, grpcstatus.Errorf(codes.NotFound, TaskNotFoundError)
		}

		if !task.OwnedBy(user.Address) {
			return nil, grpcstatus.Errorf(codes.NotFound, TaskNotFoundError)
		}
		tasks[id] = task
	}

	prefixes := make([]string, len(payload.TaskIds))
	for _, id := range payload.TaskIds {
		prefixes = append(prefixes, string(TaskExecutionPrefix(id)))
	}

	executionKeys, err := n.db.ListKeysMulti(prefixes)

	// second, do the sort, this is key sorted by ordering of their insertion
	sort.Slice(executionKeys, func(i, j int) bool {
		id1 := ulid.MustParse(string(ExecutionIdFromStorageKey([]byte(executionKeys[i]))))
		id2 := ulid.MustParse(string(ExecutionIdFromStorageKey([]byte(executionKeys[j]))))
		return id1.Compare(id2) < 0
	})

	if err != nil {
		return nil, grpcstatus.Errorf(codes.Code(avsproto.Error_StorageUnavailable), StorageUnavailableError)
	}

	executioResp := &avsproto.ListExecutionsResp{
		Items: []*avsproto.Execution{},
		PageInfo: &avsproto.PageInfo{
			StartCursor:     "",
			EndCursor:       "",
			HasPreviousPage: false,
			HasNextPage:     false,
		},
	}

	var before, after string
	var limitVal int64

	if payload != nil {
		before = payload.Before
		after = payload.After
		limitVal = payload.Limit
	}

	cursor, limit, err := SetupPagination(before, after, limitVal)
	if err != nil {
		return nil, err
	}

	total := 0
	var firstExecutionId, lastExecutionId string
<<<<<<< HEAD
	var hasMoreItems bool
=======
	visited := 0
>>>>>>> 55123de1

	for i := len(executionKeys) - 1; i >= 0; i-- {
		key := executionKeys[i]

		executionUlid := ulid.MustParse(ExecutionIdFromStorageKey([]byte(key)))
		if !cursor.IsZero() {
			if (cursor.Direction == CursorDirectionNext && cursor.LessThanOrEqualUlid(executionUlid)) ||
				(cursor.Direction == CursorDirectionPrevious && cursor.LessThanUlid(executionUlid)) {
				continue
			}
		}

		executionValue, err := n.db.GetKey([]byte(key))
		if err != nil {
			continue
		}

		exec := avsproto.Execution{}
		if err := protojson.Unmarshal(executionValue, &exec); err == nil {
			// Ensure Reason is not nil before attempting to set its Type field.
			if exec.Reason == nil {
				exec.Reason = &avsproto.TriggerReason{}
			}
			// task is needed for the switch, get it from the map populated earlier
			taskId := TaskIdFromExecutionStorageKey([]byte(key))
			task := tasks[string(taskId)] // Get the task from the map
			if task == nil {
				// This should ideally not happen if tasks map is populated correctly
				n.logger.Error("Task not found in map for execution", "task_id_from_key", string(taskId))
				continue
			}

			switch task.GetTrigger().GetTriggerType().(type) {
			case *avsproto.TaskTrigger_Manual:
				exec.Reason.Type = avsproto.TriggerReason_Manual
			case *avsproto.TaskTrigger_FixedTime:
				exec.Reason.Type = avsproto.TriggerReason_FixedTime
			case *avsproto.TaskTrigger_Cron:
				exec.Reason.Type = avsproto.TriggerReason_Cron
			case *avsproto.TaskTrigger_Block:
				exec.Reason.Type = avsproto.TriggerReason_Block
			case *avsproto.TaskTrigger_Event:
				exec.Reason.Type = avsproto.TriggerReason_Event
			}
			executioResp.Items = append(executioResp.Items, &exec)

			if total == 0 {
				firstExecutionId = exec.Id
			}
			lastExecutionId = exec.Id
			total += 1
		}
		// If we've processed more than the limit, we know there are more items
		if total >= limit {
			hasMoreItems = true
			break
		}
	}

	// Set pagination info
	if len(executioResp.Items) > 0 {
		// Always set cursors for the current page (GraphQL PageInfo convention)
		executioResp.PageInfo.StartCursor = CreateNextCursor(firstExecutionId)
		executioResp.PageInfo.EndCursor = CreateNextCursor(lastExecutionId)

		// Check if there are more items after the current page
<<<<<<< HEAD
		executioResp.PageInfo.HasNextPage = hasMoreItems
=======
		executioResp.PageInfo.HasNextPage = visited > 0 && total >= limit
>>>>>>> 55123de1

		// Check if there are items before the current page
		// This is true if we have a cursor and we're not at the beginning
		executioResp.PageInfo.HasPreviousPage = !cursor.IsZero() && cursor.Direction == CursorDirectionNext

		// For backward pagination, we need to check if there are items after
		if cursor.Direction == CursorDirectionPrevious {
			executioResp.PageInfo.HasNextPage = true // There are items after since we're going backwards
			// Check if there are more items before
<<<<<<< HEAD
			executioResp.PageInfo.HasPreviousPage = hasMoreItems
=======
			executioResp.PageInfo.HasPreviousPage = visited > 0 && total >= limit
>>>>>>> 55123de1
		}
	}
	return executioResp, nil
}

func (n *Engine) setExecutionStatusQueue(task *model.Task, executionID string) error {
	status := strconv.Itoa(int(avsproto.ExecutionStatus_Queued))
	return n.db.Set(TaskTriggerKey(task, executionID), []byte(status))
}

func (n *Engine) getExecutionStatusFromQueue(task *model.Task, executionID string) (*avsproto.ExecutionStatus, error) {
	status, err := n.db.GetKey(TaskTriggerKey(task, executionID))
	if err != nil {
		return nil, err
	}

	value, err := strconv.Atoi(string(status))
	if err != nil {
		return nil, err
	}
	statusValue := avsproto.ExecutionStatus(value)
	return &statusValue, nil
}

// GetExecution for a given task id and execution id
func (n *Engine) GetExecution(user *model.User, payload *avsproto.ExecutionReq) (*avsproto.Execution, error) {
	// Validate all tasks own by the caller, if there are any tasks won't be owned by caller, we return permission error
	task, err := n.GetTaskByID(payload.TaskId)

	if err != nil {
		return nil, grpcstatus.Errorf(codes.NotFound, TaskNotFoundError)
	}

	if !task.OwnedBy(user.Address) {
		return nil, grpcstatus.Errorf(codes.NotFound, TaskNotFoundError)
	}

	executionValue, err := n.db.GetKey(TaskExecutionKey(task, payload.ExecutionId))
	if err != nil {
		// If not found in main execution storage, check if it's in the queue
		status, statusErr := n.getExecutionStatusFromQueue(task, payload.ExecutionId)
		if statusErr == nil && status != nil {
			// Return a synthetic execution object indicating its queued status
			// Note: avsproto.Execution does not have Status or AcknowledgeAt fields by default.
			// If these are needed, the protobuf definition must be updated.
			// For now, returning a basic Execution object.
			return &avsproto.Execution{
				Id: payload.ExecutionId,
				// Status:        *status, // Field does not exist on avsproto.Execution
				// AcknowledgeAt: time.Now().UnixMilli(), // Field does not exist on avsproto.Execution
			}, nil
		}
		return nil, grpcstatus.Errorf(codes.NotFound, ExecutionNotFoundError)
	}
	exec := avsproto.Execution{}
	if err := protojson.Unmarshal(executionValue, &exec); err == nil {
		// Ensure Reason is not nil before attempting to set its Type field.
		if exec.Reason == nil {
			exec.Reason = &avsproto.TriggerReason{}
		}
		switch task.GetTrigger().GetTriggerType().(type) {
		case *avsproto.TaskTrigger_Manual:
			exec.Reason.Type = avsproto.TriggerReason_Manual
		case *avsproto.TaskTrigger_FixedTime:
			exec.Reason.Type = avsproto.TriggerReason_FixedTime
		case *avsproto.TaskTrigger_Cron:
			exec.Reason.Type = avsproto.TriggerReason_Cron
		case *avsproto.TaskTrigger_Block:
			exec.Reason.Type = avsproto.TriggerReason_Block
		case *avsproto.TaskTrigger_Event:
			exec.Reason.Type = avsproto.TriggerReason_Event
		}
	}

	return &exec, nil
}

func (n *Engine) GetExecutionStatus(user *model.User, payload *avsproto.ExecutionReq) (*avsproto.ExecutionStatusResp, error) {
	task, err := n.GetTaskByID(payload.TaskId)

	if err != nil {
		return nil, grpcstatus.Errorf(codes.NotFound, TaskNotFoundError)
	}

	if !task.OwnedBy(user.Address) {
		return nil, grpcstatus.Errorf(codes.NotFound, TaskNotFoundError)
	}

	// First look into execution first
	if _, err = n.db.GetKey(TaskExecutionKey(task, payload.ExecutionId)); err != nil {
		// When execution not found, it could be in pending status, we will check that storage
		if status, err := n.getExecutionStatusFromQueue(task, payload.ExecutionId); err == nil {
			return &avsproto.ExecutionStatusResp{
				Status: *status,
			}, nil
		}
		return nil, fmt.Errorf("invalid execution or task id") // Corrected error message
	}

	// if the key existed, the execution has finished, no need to decode the whole storage, we just return the status in this call
	return &avsproto.ExecutionStatusResp{
		Status: avsproto.ExecutionStatus_Finished,
	}, nil
}

func (n *Engine) GetExecutionCount(user *model.User, payload *avsproto.GetExecutionCountReq) (*avsproto.GetExecutionCountResp, error) {
	workflowIds := payload.WorkflowIds

	total := int64(0)
	var err error

	if len(workflowIds) == 0 {
		workflowIds = []string{}
		// count all executions of the owner by finding all their task idds
		taskIds, err := n.db.GetKeyHasPrefix(UserTaskStoragePrefix(user.Address))

		if err != nil {
			return nil, grpcstatus.Errorf(codes.Internal, "Internal error counting execution")
		}
		for _, id := range taskIds {
			taskId := TaskIdFromTaskStatusStorageKey(id)
			workflowIds = append(workflowIds, string(taskId))
		}
	}

	prefixes := [][]byte{}
	for _, id := range workflowIds {
		if len(id) != TaskIDLength {
			continue
		}
		prefixes = append(prefixes, TaskExecutionPrefix(id))
	}
	total, err = n.db.CountKeysByPrefixes(prefixes)

	if err != nil {
		n.logger.Error("error counting execution for", "user", user.Address, "error", err)
		return nil, grpcstatus.Errorf(codes.Internal, "Internal error counting execution")
	}

	return &avsproto.GetExecutionCountResp{
		Total: total,
	}, nil
}

func (n *Engine) DeleteTaskByUser(user *model.User, taskID string) (bool, error) {
	task, err := n.GetTask(user, taskID)

	if err != nil {
		return false, grpcstatus.Errorf(codes.NotFound, TaskNotFoundError)
	}

	if task.Status == avsproto.TaskStatus_Executing {
		return false, fmt.Errorf("Only non executing task can be deleted")
	}

	if err := n.db.Delete(TaskStorageKey(task.Id, task.Status)); err != nil {
		n.logger.Error("failed to delete task storage", "error", err, "task_id", task.Id)
		return false, fmt.Errorf("failed to delete task: %w", err)
	}

	if err := n.db.Delete(TaskUserKey(task)); err != nil {
		n.logger.Error("failed to delete task user key", "error", err, "task_id", task.Id)
		return false, fmt.Errorf("failed to delete task user key: %w", err)
	}

	return true, nil
}

func (n *Engine) CancelTaskByUser(user *model.User, taskID string) (bool, error) {
	task, err := n.GetTask(user, taskID)
	if err != nil {
		return false, grpcstatus.Errorf(codes.NotFound, TaskNotFoundError)
	}

	if task.Status != avsproto.TaskStatus_Active {
		return false, fmt.Errorf("Only active task can be cancelled")
	}

	updates := map[string][]byte{}
	oldStatus := task.Status
	task.SetCanceled()
	// TaskStorageKey now needs task.Status which is Canceled
	taskJSON, err := task.ToJSON() // Re-serialize task with new status
	if err != nil {
		return false, fmt.Errorf("failed to serialize canceled task: %w", err)
	}
	updates[string(TaskStorageKey(task.Id, task.Status))] = taskJSON // Use new status for the key where it's stored
	updates[string(TaskUserKey(task))] = []byte(fmt.Sprintf("%d", task.Status))

	if err = n.db.BatchWrite(updates); err == nil {
		// Delete the old record, only if oldStatus is different from new Status
		if oldStatus != task.Status {
			if delErr := n.db.Delete(TaskStorageKey(task.Id, oldStatus)); delErr != nil {
				n.logger.Error("failed to delete old task status entry", "error", delErr, "task_id", task.Id, "old_status", oldStatus)
				// Not returning error here as the main update was successful
			}
		}

		n.lock.Lock()
		delete(n.tasks, task.Id) // Remove from active tasks map
		n.lock.Unlock()
	} else {
		return false, err
	}

	return true, nil
}

func (n *Engine) CreateSecret(user *model.User, payload *avsproto.CreateOrUpdateSecretReq) (bool, error) {
	secret := &model.Secret{
		User:       user,
		Name:       payload.Name,
		Value:      payload.Secret,
		OrgID:      payload.OrgId,
		WorkflowID: payload.WorkflowId,
	}

	updates := map[string][]byte{}
	if strings.HasPrefix(strings.ToLower(payload.Name), "ap_") {
		return false, grpcstatus.Errorf(codes.InvalidArgument, "secret name cannot start with ap_")
	}

	if len(payload.Name) == 0 || len(payload.Name) > MaxSecretNameLength {
		return false, grpcstatus.Errorf(codes.InvalidArgument, "secret name length is invalid: should be 1-255 character")
	}

	key, _ := SecretStorageKey(secret)
	updates[key] = []byte(payload.Secret)
	err := n.db.BatchWrite(updates)
	if err == nil {
		return true, nil
	}

	return false, grpcstatus.Errorf(codes.Internal, "Cannot save data")
}

func (n *Engine) UpdateSecret(user *model.User, payload *avsproto.CreateOrUpdateSecretReq) (bool, error) {
	updates := map[string][]byte{}
	secret := &model.Secret{
		User:       user,
		Name:       payload.Name,
		Value:      payload.Secret,
		OrgID:      payload.OrgId,
		WorkflowID: payload.WorkflowId,
	}
	key, _ := SecretStorageKey(secret)
	if ok, err := n.db.Exist([]byte(key)); !ok || err != nil {
		return false, grpcstatus.Errorf(codes.NotFound, "Secret not found")
	}

	updates[key] = []byte(payload.Secret)

	err := n.db.BatchWrite(updates)
	if err == nil {
		return true, nil
	}

	// In original code, it returned true, nil even on error. Preserving that.
	return true, nil
}

// ListSecrets
func (n *Engine) ListSecrets(user *model.User, payload *avsproto.ListSecretsReq) (*avsproto.ListSecretsResp, error) {
	prefixes := []string{
		SecretStoragePrefix(user),
	}

	result := &avsproto.ListSecretsResp{
		Items: []*avsproto.ListSecretsResp_ResponseSecret{},
		PageInfo: &avsproto.PageInfo{
			StartCursor:     "",
			EndCursor:       "",
			HasPreviousPage: false,
			HasNextPage:     false,
		},
	}

	secretKeys, err := n.db.ListKeysMulti(prefixes)
	if err != nil {
		return nil, err
	}

	sort.Strings(secretKeys)

	var before, after string
	var limitVal int64

	if payload != nil {
		before = payload.Before
		after = payload.After
		limitVal = payload.Limit
	}

	cursor, limit, err := SetupPagination(before, after, limitVal)
	if err != nil {
		return nil, err
	}

	total := 0
	var firstKey, lastKey string
	var hasMoreItems bool
	var processedCount int

	// Process keys that match the cursor criteria and stop when limit+1 is reached
	// We fetch limit+1 to determine if there are more pages without loading everything
	for _, k := range secretKeys {
		if !cursor.IsZero() {
			if (cursor.Direction == CursorDirectionNext && k <= cursor.Position) ||
				(cursor.Direction == CursorDirectionPrevious && k >= cursor.Position) {
				continue
			}
		}

		processedCount++

		// If we've processed more than the limit, we know there are more items
		if processedCount > limit {
			hasMoreItems = true
			break
		}

		secretWithNameOnly := SecretNameFromKey(k)
		item := &avsproto.ListSecretsResp_ResponseSecret{
			Name:       secretWithNameOnly.Name,
			OrgId:      secretWithNameOnly.OrgID,
			WorkflowId: secretWithNameOnly.WorkflowID,
		}

		result.Items = append(result.Items, item)

		if total == 0 {
			firstKey = k
		}
		lastKey = k
		total++
	}

	// Set pagination info
	if len(result.Items) > 0 {
		// Always set cursors for the current page (GraphQL PageInfo convention)
		result.PageInfo.StartCursor = CreateNextCursor(firstKey)
		result.PageInfo.EndCursor = CreateNextCursor(lastKey)

		// Check if there are more items after the current page
		result.PageInfo.HasNextPage = hasMoreItems

		// Check if there are items before the current page
		// This is true if we have a cursor and we're not at the beginning
		result.PageInfo.HasPreviousPage = !cursor.IsZero() && cursor.Direction == CursorDirectionNext

		// For backward pagination, we need to check if there are items after
		if cursor.Direction == CursorDirectionPrevious {
			result.PageInfo.HasNextPage = true // There are items after since we're going backwards
			// Check if there are more items before
			result.PageInfo.HasPreviousPage = hasMoreItems
		}
	}

	return result, nil
}

func (n *Engine) DeleteSecret(user *model.User, payload *avsproto.DeleteSecretReq) (bool, error) {
	// No need to check permission, the key is prefixed by user eoa already
	secret := &model.Secret{
		Name:       payload.Name,
		User:       user,
		OrgID:      payload.OrgId,
		WorkflowID: payload.WorkflowId,
	}
	key, _ := SecretStorageKey(secret)
	err := n.db.Delete([]byte(key))

	return err == nil, err
}

// A global counter for the task engine
func (n *Engine) NewSeqID() (string, error) {
	num := uint64(0)
	var err error

	defer func() {
		r := recover()
		if r != nil {
			// recover from panic and send err instead
			if e, ok := r.(error); ok {
				err = e
			} else {
				err = fmt.Errorf("panic recovered: %v", r)
			}
		}
	}()

	num, err = n.seq.Next()
	if err != nil { // Check error after first Next() call
		return "", err
	}
	if num == 0 { // This case might indicate an issue with sequence or its initialization if it persists
		n.logger.Warn("Sequence returned 0, attempting Next() again.")
		num, err = n.seq.Next()
		if err != nil {
			return "", err
		}
	}

	return strconv.FormatInt(int64(num), 10), nil
}

func (n *Engine) CanStreamCheck(address string) bool {
	// Only enable for our own operator first, once it's stable we will roll out to all
	return strings.EqualFold(address, "0x997e5d40a32c44a3d93e59fc55c4fd20b7d2d49d") || strings.EqualFold(address, "0xc6b87cc9e85b07365b6abefff061f237f7cf7dc3")
}

// GetExecutionStats returns the number of workflows for the given addresses of smart wallets, or if no addresses are provided, it returns the total number of workflows belongs to the requested user
func (n *Engine) GetExecutionStats(user *model.User, payload *avsproto.GetExecutionStatsReq) (*avsproto.GetExecutionStatsResp, error) {
	workflowIds := payload.WorkflowIds
	days := payload.Days
	if days <= 0 {
		days = 7 // Default to 7 days if not specified
	}

	cutoffTime := time.Now().AddDate(0, 0, -int(days)).UnixMilli()

	// Initialize counters
	total := int64(0)
	succeeded := int64(0)
	failed := int64(0)
	var totalExecutionTime int64 = 0

	if len(workflowIds) == 0 {
		workflowIds = []string{}
		taskIds, err := n.db.GetKeyHasPrefix(UserTaskStoragePrefix(user.Address))
		if err != nil {
			return nil, grpcstatus.Errorf(codes.Internal, "Internal error retrieving tasks")
		}
		for _, id := range taskIds {
			taskId := TaskIdFromTaskStatusStorageKey(id)
			workflowIds = append(workflowIds, string(taskId))
		}
	}

	for _, id := range workflowIds {
		if len(id) != TaskIDLength {
			continue
		}

		items, err := n.db.GetByPrefix(TaskExecutionPrefix(id))
		if err != nil {
			n.logger.Error("error getting executions", "workflow", id, "error", err)
			continue
		}

		for _, item := range items {
			execution := &avsproto.Execution{}
			if err := protojson.Unmarshal(item.Value, execution); err != nil {
				n.logger.Error("error unmarshalling execution", "error", err)
				continue
			}

			if execution.StartAt < cutoffTime {
				continue
			}

			total++
			if execution.Success {
				succeeded++
			} else {
				failed++
			}

			if execution.EndAt > execution.StartAt {
				executionTime := execution.EndAt - execution.StartAt
				totalExecutionTime += executionTime
			}
		}
	}

	var avgExecutionTime float64 = 0
	if total > 0 {
		avgExecutionTime = float64(totalExecutionTime) / float64(total)
	}

	return &avsproto.GetExecutionStatsResp{
		Total:            total,
		Succeeded:        succeeded,
		Failed:           failed,
		AvgExecutionTime: avgExecutionTime,
	}, nil
}

func (n *Engine) GetWorkflowCount(user *model.User, payload *avsproto.GetWorkflowCountReq) (*avsproto.GetWorkflowCountResp, error) {
	smartWalletAddresses := payload.Addresses

	total := int64(0)
	var err error

	// Example logic to count workflows
	// This should be replaced with actual logic to count workflows based on addresses
	if len(smartWalletAddresses) == 0 {
		// Default logic if no addresses are provided we count all tasks belongs to the user
		total, err = n.db.CountKeysByPrefix(UserTaskStoragePrefix(user.Address))
	} else {
		prefixes := [][]byte{}

		for _, address := range smartWalletAddresses {
			smartWalletAddress := common.HexToAddress(address)
			if ok, err := ValidWalletOwner(n.db, user, smartWalletAddress); !ok || err != nil {
				// skip if the address is not a valid smart wallet address or it isn't belong to this user
				continue
			}

			prefixes = append(prefixes, SmartWalletTaskStoragePrefix(user.Address, smartWalletAddress))
		}

		total, err = n.db.CountKeysByPrefixes(prefixes)
	}

	if err != nil {
		n.logger.Error("error counting task for", "user", user.Address, "error", err)
		return nil, grpcstatus.Errorf(codes.Internal, "Internal error counting workflow")
	}

	return &avsproto.GetWorkflowCountResp{
		Total: total,
	}, nil
}

func (n *Engine) RunNodeWithInputs(nodeType string, nodeConfig map[string]interface{}, inputVariables map[string]interface{}) (map[string]interface{}, error) {
	// Handle blockTrigger as a real trigger type, not as a custom code node
	if nodeType == "blockTrigger" {
		return n.runBlockTriggerNode(nodeConfig)
	}

	vm, err := NewVMWithData(nil, nil, n.smartWalletConfig, nil)
	if err != nil {
		return nil, err
	}

	vm.WithLogger(n.logger).WithDb(n.db)

	node, err := CreateNodeFromType(nodeType, nodeConfig, "")
	if err != nil {
		return nil, err
	}

	// Run the node with input variables
	executionStep, err := vm.RunNodeWithInputs(node, inputVariables)
	if err != nil {
		return nil, err
	}

	if !executionStep.Success {
		return nil, fmt.Errorf("execution failed: %s", executionStep.Error)
	}

	result := make(map[string]interface{})

	// Consolidate output handling based on how RunNodeWithInputs populates Execution_Step.OutputData
	// and what each node type's output structure actually is.
	// The original switch had specific handling for each type.
	// We need to ensure the outputData field of executionStep is correctly interpreted.

	outputData := executionStep.GetOutputData() // This is oneof

	if ccode := executionStep.GetCustomCode(); ccode != nil && ccode.GetData() != nil {
		iface := ccode.GetData().AsInterface()
		if m, ok := iface.(map[string]interface{}); ok {
			result = m
		} else {
			result["data"] = iface // Store as "data" field if not a map
		}
	} else if restAPI := executionStep.GetRestApi(); restAPI != nil && restAPI.GetData() != nil {
		var data map[string]interface{}
		// restAPI.GetData() is *anypb.Any, which should wrap a structpb.Value (like structpb.Struct for JSON objects)
		// We need to unmarshal the Any to a structpb.Value first, then convert that to a map.
		structVal := &structpb.Struct{}
		if err_any := restAPI.GetData().UnmarshalTo(structVal); err_any == nil {
			data = structVal.AsMap()
		} else {
			// Fallback if UnmarshalTo fails, perhaps it's not a struct? Or try raw bytes if desperate.
			n.logger.Warn("Failed to unmarshal RestAPI output from Any to Struct", "error", err_any)
			// Try unmarshalling the raw value of Any as JSON directly if it holds raw JSON bytes
			if err_json := json.Unmarshal(restAPI.GetData().GetValue(), &data); err_json != nil {
				n.logger.Warn("Failed to unmarshal RestAPI output value as JSON", "error", err_json)
				data = map[string]interface{}{"raw_output": string(restAPI.GetData().GetValue())} // Raw bytes as string in a map
			}
		}
		result = data // The body itself is often the main result.
	} else if cqRead := executionStep.GetContractRead(); cqRead != nil && len(cqRead.GetData()) > 0 {
		// Assuming for RunNodeWithInputs, we might expect a single primary result if used this way
		result["data"] = cqRead.GetData()[0].AsInterface()
		if len(cqRead.GetData()) > 1 {
			n.logger.Warn("ContractRead in RunNodeWithInputs returned multiple values, only using the first.", "count", len(cqRead.GetData()))
		}
	} else if branch := executionStep.GetBranch(); branch != nil {
		result["conditionId"] = branch.GetConditionId()
		// Potentially add branch.GetNextStepId() if relevant
	} else if filterOut := executionStep.GetFilter(); filterOut != nil && filterOut.GetData() != nil {
		var data interface{}
		// filterOut.Data is *anypb.Any, which wraps a structpb.Value for structured data
		// We need to unmarshal the underlying structpb.Value
		structVal := &structpb.Value{}
		if err_any := filterOut.GetData().UnmarshalTo(structVal); err_any == nil {
			data = structVal.AsInterface()
		} else {
			n.logger.Warn("Failed to unmarshal Filter output from Any to Value", "error", err_any)
			// Fallback: try to unmarshal raw bytes if that's what it contains
			if err_json := json.Unmarshal(filterOut.GetData().GetValue(), &data); err_json != nil {
				n.logger.Warn("Failed to unmarshal Filter output value as JSON", "error", err_json)
				data = string(filterOut.GetData().GetValue()) // Raw bytes as string
			}
		}
		result["data"] = data
	} else if loopOut := executionStep.GetLoop(); loopOut != nil {
		// Loop node output might be a collection or a status.
		// Current proto definition for LoopNode_Output has `Data string`.
		// If it's intended to be JSON string, parse it.
		var loopResultData interface{}
		if err_json := json.Unmarshal([]byte(loopOut.GetData()), &loopResultData); err_json == nil {
			result["data"] = loopResultData
		} else {
			result["data"] = loopOut.GetData() // As raw string
		}
	} else if graphQL := executionStep.GetGraphql(); graphQL != nil && graphQL.GetData() != nil {
		var data map[string]interface{}
		structVal := &structpb.Struct{}
		if err_any := graphQL.GetData().UnmarshalTo(structVal); err_any == nil {
			data = structVal.AsMap()
		} else {
			n.logger.Warn("Failed to unmarshal GraphQL output from Any to Struct", "error", err_any)
			if err_json := json.Unmarshal(graphQL.GetData().GetValue(), &data); err_json != nil {
				n.logger.Warn("Failed to unmarshal GraphQL output value as JSON", "error", err_json)
				data = map[string]interface{}{"raw_output": string(graphQL.GetData().GetValue())}
			}
		}
		result = data
	}
	// Add other cases as needed: EthTransfer, ContractWrite

	if len(result) == 0 && outputData != nil {
		// This part is tricky as outputData is oneof.
		// This might indicate a need to refine the switch or how data is packaged.
		n.logger.Info("Node execution resulted in unhandled outputData type for RunNodeWithInputs", "nodeType", nodeType)
	}

	return result, nil
}

func (n *Engine) runBlockTriggerNode(nodeConfig map[string]interface{}) (map[string]interface{}, error) {
	var blockNumber uint64

	// If a specific block number is requested in config, use that
	if configBlockNumber, ok := nodeConfig["blockNumber"]; ok {
		if blockNum, ok := configBlockNumber.(float64); ok {
			blockNumber = uint64(blockNum)
		} else if blockNum, ok := configBlockNumber.(int64); ok {
			blockNumber = uint64(blockNum)
		} else if blockNum, ok := configBlockNumber.(uint64); ok {
			blockNumber = blockNum
		}
	} else if rpcConn != nil {
		// Get the current block number from the blockchain if no specific block is requested
		var err error
		blockNumber, err = rpcConn.BlockNumber(context.Background())
		if err != nil {
			if n.logger != nil {
				n.logger.Error("Failed to get current block number", "error", err)
			}
			return nil, fmt.Errorf("failed to get current block number: %w", err)
		}
	} else {
		// For testing purposes when rpcConn is nil, use a default block number
		blockNumber = uint64(12345)
	}

	// If rpcConn is available, get real block data
	if rpcConn != nil {
		// Get the block header for the specified block number
		header, err := rpcConn.HeaderByNumber(context.Background(), big.NewInt(int64(blockNumber)))
		if err != nil {
			if n.logger != nil {
				n.logger.Error("Failed to get block header", "blockNumber", blockNumber, "error", err)
			}
			return nil, fmt.Errorf("failed to get block header for block %d: %w", blockNumber, err)
		}

		// Return the actual block data
		result := map[string]interface{}{
			"blockNumber": blockNumber,
			"blockHash":   header.Hash().Hex(),
			"timestamp":   header.Time,
			"parentHash":  header.ParentHash.Hex(),
			"difficulty":  header.Difficulty.String(),
			"gasLimit":    header.GasLimit,
			"gasUsed":     header.GasUsed,
		}

		if n.logger != nil {
			n.logger.Info("BlockTrigger executed successfully", "blockNumber", blockNumber, "blockHash", header.Hash().Hex())
		}
		return result, nil
	} else {
		// For testing purposes, return mock block data
		result := map[string]interface{}{
			"blockNumber": blockNumber,
			"blockHash":   "0x1234567890abcdef1234567890abcdef1234567890abcdef1234567890abcdef",
			"timestamp":   uint64(1640995200), // Mock timestamp
			"parentHash":  "0xabcdef1234567890abcdef1234567890abcdef1234567890abcdef1234567890",
			"difficulty":  "1000000000000000",
			"gasLimit":    uint64(30000000),
			"gasUsed":     uint64(21000),
		}

		if n.logger != nil {
			n.logger.Info("BlockTrigger executed successfully (mock data)", "blockNumber", blockNumber)
		}
		return result, nil
	}
}

// validateNodeInputs validates input variables based on node type
func (n *Engine) validateNodeInputs(nodeType string, inputVariables map[string]*structpb.Value) error {
	switch nodeType {
	case "blockTrigger":
		// blockTrigger nodes should not accept input variables
		if len(inputVariables) > 0 {
			var keys []string
			for k := range inputVariables {
				keys = append(keys, k)
			}
			return fmt.Errorf("blockTrigger nodes do not accept input variables. Received: %s", strings.Join(keys, ", "))
		}
	case "restApi", "customCode", "contractRead", "contractWrite", "branch", "filter", "loop", "graphql", "ethTransfer":
		// These node types can accept input variables
		break
	default:
		// Unknown node types - allow input variables but log a warning
		if n.logger != nil {
			n.logger.Warn("Unknown node type, allowing input variables", "nodeType", nodeType)
		}
	}

	return nil
}

func (n *Engine) RunNodeWithInputsRPC(user *model.User, req *avsproto.RunNodeWithInputsReq) (*avsproto.RunNodeWithInputsResp, error) {
	// Validate input variables based on node type
	if err := n.validateNodeInputs(req.NodeType, req.InputVariables); err != nil {
		return &avsproto.RunNodeWithInputsResp{
			Success: false,
			Error:   err.Error(),
			NodeId:  "",
		}, nil
	}

	// Convert protobuf request to internal format
	nodeConfig := make(map[string]interface{})
	for k, v := range req.NodeConfig {
		nodeConfig[k] = v.AsInterface()
	}

	inputVariables := make(map[string]interface{})
	for k, v := range req.InputVariables {
		inputVariables[k] = v.AsInterface()
	}

	// Use the existing RunNodeWithInputs method
	result, err := n.RunNodeWithInputs(req.NodeType, nodeConfig, inputVariables)
	if err != nil {
		return &avsproto.RunNodeWithInputsResp{
			Success: false,
			Error:   err.Error(),
			NodeId:  "",
		}, nil
	}

	// Convert result to the appropriate protobuf output type based on node type
	resp := &avsproto.RunNodeWithInputsResp{
		Success: true,
		NodeId:  fmt.Sprintf("temp_%d", time.Now().UnixNano()),
	}

	// Set the appropriate output data based on node type
	switch req.NodeType {
	case "blockTrigger":
		if result != nil {
			blockOutput := &avsproto.BlockTrigger_Output{
				BlockNumber: getUint64FromResult(result, "blockNumber"),
				BlockHash:   getStringFromResult(result, "blockHash"),
				Timestamp:   getUint64FromResult(result, "timestamp"),
				ParentHash:  getStringFromResult(result, "parentHash"),
				Difficulty:  getStringFromResult(result, "difficulty"),
				GasLimit:    getUint64FromResult(result, "gasLimit"),
				GasUsed:     getUint64FromResult(result, "gasUsed"),
			}
			resp.OutputData = &avsproto.RunNodeWithInputsResp_BlockTrigger{
				BlockTrigger: blockOutput,
			}
		}
	case "restApi":
		if result != nil {
			// Convert result to protobuf Any for REST API
			anyData, err := structpb.NewValue(result)
			if err != nil {
				return &avsproto.RunNodeWithInputsResp{
					Success: false,
					Error:   fmt.Sprintf("failed to convert REST API output: %v", err),
					NodeId:  "",
				}, nil
			}
			anyProto, err := anypb.New(anyData)
			if err != nil {
				return &avsproto.RunNodeWithInputsResp{
					Success: false,
					Error:   fmt.Sprintf("failed to create Any proto: %v", err),
					NodeId:  "",
				}, nil
			}
			restOutput := &avsproto.RestAPINode_Output{
				Data: anyProto,
			}
			resp.OutputData = &avsproto.RunNodeWithInputsResp_RestApi{
				RestApi: restOutput,
			}
		}
	case "customCode":
		if result != nil {
			// Convert result to protobuf Value for custom code
			valueData, err := structpb.NewValue(result)
			if err != nil {
				return &avsproto.RunNodeWithInputsResp{
					Success: false,
					Error:   fmt.Sprintf("failed to convert custom code output: %v", err),
					NodeId:  "",
				}, nil
			}
			customOutput := &avsproto.CustomCodeNode_Output{
				Data: valueData,
			}
			resp.OutputData = &avsproto.RunNodeWithInputsResp_CustomCode{
				CustomCode: customOutput,
			}
		}
	// Add other node types as needed
	default:
		// For unknown node types, we can't set specific output data
		// This will result in no output_data being set, which is valid
		if n.logger != nil {
			n.logger.Warn("Unknown node type in RunNodeWithInputsRPC, no specific output type set", "nodeType", req.NodeType)
		}
	}

	return resp, nil
}

// Helper functions to extract typed values from result map
func getStringFromResult(result map[string]interface{}, key string) string {
	if val, ok := result[key]; ok {
		if str, ok := val.(string); ok {
			return str
		}
	}
	return ""
}

func getUint64FromResult(result map[string]interface{}, key string) uint64 {
	if val, ok := result[key]; ok {
		switch v := val.(type) {
		case uint64:
			return v
		case int64:
			return uint64(v)
		case int:
			return uint64(v)
		case float64:
			return uint64(v)
		}
	}
	return 0
}<|MERGE_RESOLUTION|>--- conflicted
+++ resolved
@@ -640,13 +640,8 @@
 	}
 
 	total := 0
-<<<<<<< HEAD
 	var hasMoreItems bool
 
-=======
-
-	visited := 0
->>>>>>> 55123de1
 	for i := len(taskKeys) - 1; i >= 0; i-- {
 		key := taskKeys[i]
 		taskID := string(model.TaskKeyToId(([]byte(key[2:]))))
@@ -709,11 +704,7 @@
 		taskResp.PageInfo.EndCursor = CreateNextCursor(lastItem.Id)
 
 		// Check if there are more items after the current page
-<<<<<<< HEAD
 		taskResp.PageInfo.HasNextPage = hasMoreItems
-=======
-		taskResp.PageInfo.HasNextPage = visited > 0 && total >= limit
->>>>>>> 55123de1
 
 		// Check if there are items before the current page
 		// This is true if we have a cursor and we're not at the beginning
@@ -723,11 +714,7 @@
 		if cursor.Direction == CursorDirectionPrevious {
 			taskResp.PageInfo.HasNextPage = true // There are items after since we're going backwards
 			// Check if there are more items before
-<<<<<<< HEAD
 			taskResp.PageInfo.HasPreviousPage = hasMoreItems
-=======
-			taskResp.PageInfo.HasPreviousPage = visited > 0 && total >= limit
->>>>>>> 55123de1
 		}
 	}
 
@@ -892,12 +879,7 @@
 
 	total := 0
 	var firstExecutionId, lastExecutionId string
-<<<<<<< HEAD
 	var hasMoreItems bool
-=======
-	visited := 0
->>>>>>> 55123de1
-
 	for i := len(executionKeys) - 1; i >= 0; i-- {
 		key := executionKeys[i]
 
@@ -963,11 +945,7 @@
 		executioResp.PageInfo.EndCursor = CreateNextCursor(lastExecutionId)
 
 		// Check if there are more items after the current page
-<<<<<<< HEAD
 		executioResp.PageInfo.HasNextPage = hasMoreItems
-=======
-		executioResp.PageInfo.HasNextPage = visited > 0 && total >= limit
->>>>>>> 55123de1
 
 		// Check if there are items before the current page
 		// This is true if we have a cursor and we're not at the beginning
@@ -977,11 +955,7 @@
 		if cursor.Direction == CursorDirectionPrevious {
 			executioResp.PageInfo.HasNextPage = true // There are items after since we're going backwards
 			// Check if there are more items before
-<<<<<<< HEAD
 			executioResp.PageInfo.HasPreviousPage = hasMoreItems
-=======
-			executioResp.PageInfo.HasPreviousPage = visited > 0 && total >= limit
->>>>>>> 55123de1
 		}
 	}
 	return executioResp, nil
