package aggregator

import (
	"bufio"
	"context"
	"fmt"
	"log"
	"net"
	"os"
	"path/filepath"
	"strings"
	"time"
)

var (
	repListener net.Listener
)

func (agg *Aggregator) stopRepl() {
	if repListener != nil {
		repListener.Close()
	}
}

// Repl allow an operator to look into node storage directly with a REPL interface.
// It doesn't listen via TCP socket but directly unix socket on file system.
func (agg *Aggregator) startRepl() {
	var err error

	if _, err := os.Stat(agg.config.SocketPath); err == nil {
		// File exists, most likely result of a previous crash without cleaning, attempt to delete
		os.Remove(agg.config.SocketPath)
	}
	repListener, err = net.Listen("unix", agg.config.SocketPath)

	if err != nil {
		return
	}

	go func() {
		for {
			if agg.IsShutdown() {
				return
			}
			conn, err := repListener.Accept()
			if err != nil {
				log.Println("Failed to accept connection:", err)
				continue
			}

			go handleConnection(agg, conn)
		}
	}()
}

func handleConnection(agg *Aggregator, conn net.Conn) {
	defer func() {
		agg.logger.Info("Close repl connection", "remote", conn.RemoteAddr().String())
		conn.Close()
	}()

	reader := bufio.NewReader(conn)
	fmt.Fprintln(conn, "AP CLI REPL")
	fmt.Fprintln(conn, "Use `list <prefix>*` to list key, `get <key>` to inspect content ")
	fmt.Fprintln(conn, "-------------------------")

	for {
		fmt.Fprint(conn, "> ")
		input, err := reader.ReadString('\n')

		// Check for EOF (Ctrl+D)
		if err != nil {
			if err.Error() == "EOF" {
				fmt.Fprintln(conn, "\nExiting...")
				break
			}
			log.Println("Error reading input:", err)
			continue
		}

		input = strings.TrimSpace(input)

		if input == "" {
			continue
		}

		parts := strings.SplitN(input, " ", 2)
		command := strings.ToLower(parts[0])

		switch command {
		case "list":
			if len(parts) == 2 {
				if keys, err := agg.db.ListKeys(parts[1]); err == nil {
					for _, k := range keys {
						fmt.Fprintln(conn, k)
					}
				}
			} else {
				fmt.Fprintln(conn, "Usage: list <prefix>* or list *")
			}
		case "rm":
			if keys, err := agg.db.ListKeys(parts[1]); err == nil {
				for _, k := range keys {
					fmt.Fprintln(conn, k)
					if err := agg.db.Delete([]byte(k)); err == nil {
						fmt.Fprintln(conn, "deleted "+k)
					}
				}
			}
		case "get":
			if len(parts) == 2 {
				if key, err := agg.db.GetKey([]byte(parts[1])); err == nil {
					fmt.Fprintln(conn, string(key))
				}
			} else {
				fmt.Fprintln(conn, "Usage: get <key>")
			}
		case "set":
			parts = strings.SplitN(input, " ", 3)
			if len(parts) >= 3 {
				if parts[2][0] == '@' {
					if content, err := os.ReadFile(parts[2][1:]); err == nil {
						if err = agg.db.Set([]byte(parts[1]), content); err == nil {
							fmt.Fprintln(conn, "written "+string(parts[1]))
						}
					} else {
						fmt.Fprintln(conn, "invalid file "+parts[2][1:])
					}
				} else {
					if err = agg.db.Set([]byte(parts[1]), []byte(parts[2])); err == nil {
						fmt.Fprintln(conn, "written "+parts[1])
					}
				}
			} else {
				fmt.Fprintln(conn, "Usage: set <key> @/path-to-file")
			}
		case "gc":
			fmt.Fprintln(conn, "start gc with 0.7")
			err := agg.db.Vacuum()
			if err == nil {
				fmt.Fprintln(conn, "gc success. still have more to run")
			} else {
				fmt.Fprintln(conn, "gc is done. no more log file to be removed")
			}

		case "exit":
			fmt.Fprintln(conn, "Exiting...")
			return
		case "trigger":
			fmt.Fprintln(conn, "about to trigger on server")
			//agg.engine.TriggerWith

		case "backup":
			if len(parts) == 2 {
				backupDir := parts[1]
				fmt.Fprintf(conn, "Starting backup to directory: %s\n", backupDir)

<<<<<<< HEAD
				timestamp := fmt.Sprintf("%s", time.Now().Format("06-01-02-15-04"))
=======
				timestamp := time.Now().Format("20060102-150405") // YYYYMMDD-HHMMSS
>>>>>>> fd0cad2a
				backupPath := filepath.Join(backupDir, timestamp)

				if err := os.MkdirAll(backupPath, 0755); err != nil {
					fmt.Fprintf(conn, "Failed to create backup directory: %v\n", err)
					break
				}

				backupFile := filepath.Join(backupPath, "badger.backup")
				f, err := os.Create(backupFile)
				if err != nil {
					fmt.Fprintf(conn, "Failed to create backup file: %v\n", err)
					break
				}

				fmt.Fprintf(conn, "Running backup to %s\n", backupFile)
				since := uint64(0) // Full backup
				_, err = agg.db.Backup(context.Background(), f, since)
				f.Close()

				if err != nil {
					fmt.Fprintf(conn, "Backup failed: %v\n", err)
				} else {
					fmt.Fprintf(conn, "Backup completed successfully to %s\n", backupFile)
				}
			} else {
				fmt.Fprintln(conn, "Usage: backup <directory>")
			}

		default:
			fmt.Fprintln(conn, "Unknown command:", command)
		}
	}
}<|MERGE_RESOLUTION|>--- conflicted
+++ resolved
@@ -155,11 +155,7 @@
 				backupDir := parts[1]
 				fmt.Fprintf(conn, "Starting backup to directory: %s\n", backupDir)
 
-<<<<<<< HEAD
-				timestamp := fmt.Sprintf("%s", time.Now().Format("06-01-02-15-04"))
-=======
 				timestamp := time.Now().Format("20060102-150405") // YYYYMMDD-HHMMSS
->>>>>>> fd0cad2a
 				backupPath := filepath.Join(backupDir, timestamp)
 
 				if err := os.MkdirAll(backupPath, 0755); err != nil {
@@ -187,7 +183,6 @@
 			} else {
 				fmt.Fprintln(conn, "Usage: backup <directory>")
 			}
-
 		default:
 			fmt.Fprintln(conn, "Unknown command:", command)
 		}
