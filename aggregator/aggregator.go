package aggregator

import (
	"context"
	"fmt"
	"math/big"
	"os"
	"os/signal"
	"sync"

	"github.com/Layr-Labs/eigensdk-go/logging"
	"github.com/ethereum/go-ethereum/ethclient"

	sdkclients "github.com/Layr-Labs/eigensdk-go/chainio/clients"
	blsagg "github.com/Layr-Labs/eigensdk-go/services/bls_aggregation"
	sdktypes "github.com/Layr-Labs/eigensdk-go/types"
	"github.com/allegro/bigcache/v3"

	cstaskmanager "github.com/AvaProtocol/EigenLayer-AVS/contracts/bindings/AutomationTaskManager"

	"github.com/AvaProtocol/EigenLayer-AVS/storage"

	"github.com/AvaProtocol/EigenLayer-AVS/aggregator/types"
	"github.com/AvaProtocol/EigenLayer-AVS/core"
	"github.com/AvaProtocol/EigenLayer-AVS/core/apqueue"
	"github.com/AvaProtocol/EigenLayer-AVS/core/chainio"
	"github.com/AvaProtocol/EigenLayer-AVS/core/chainio/aa"
	"github.com/AvaProtocol/EigenLayer-AVS/core/config"
	"github.com/AvaProtocol/EigenLayer-AVS/core/taskengine"
	"github.com/AvaProtocol/EigenLayer-AVS/version"

	"github.com/AvaProtocol/EigenLayer-AVS/core/backup"
	"github.com/AvaProtocol/EigenLayer-AVS/core/migrator"
	"github.com/AvaProtocol/EigenLayer-AVS/migrations"
)

const (
	// number of blocks after which a task is considered expired
	// this hardcoded here because it's also hardcoded in the contracts, but should
	// ideally be fetched from the contracts
	taskChallengeWindowBlock = 100
	blockTimeSeconds         = 12 * time.Second
	avsName                  = "oak-avs"
)

type AggregatorStatus string

const (
	initStatus     AggregatorStatus = "init"
	runningStatus  AggregatorStatus = "running"
	shutdownStatus AggregatorStatus = "shutdown"
)

func RunWithConfig(configPath string) error {
	nodeConfig, err := config.NewConfig(configPath)
	if err != nil {
		panic(fmt.Errorf("Failed to parse config file: %s\nMake sure it is exist and a valid yaml file %w.", configPath, err))
	}

	aggregator, err := NewAggregator(nodeConfig)
	if err != nil {
		panic(fmt.Errorf("Cannot initialize aggregrator from config: %w", err))
	}

	return aggregator.Start(context.Background())
}

// block number by calling the getOperatorState() function of the BLSOperatorStateRetriever.sol contract.
type Aggregator struct {
	logger    logging.Logger
	avsWriter *chainio.AvsWriter

	// aggregation related fields
	blsAggregationService blsagg.BlsAggregationService
	tasks                 map[types.TaskIndex]cstaskmanager.IAutomationTaskManagerTask
	tasksMu               sync.RWMutex
	taskResponses         map[types.TaskIndex]map[sdktypes.TaskResponseDigest]cstaskmanager.IAutomationTaskManagerTaskResponse
	taskResponsesMu       sync.RWMutex

	config *config.Config
	db     storage.Storage

	ethRpcClient *ethclient.Client
	chainID      *big.Int

	operatorPool *OperatorPool

	// task engines handles trigger scheduling and send distribute checks to
	// operator to checks
	engine *taskengine.Engine
	// upon a task condition is met, taskengine will schedule it in our queue to
	// be executed.
	queue  *apqueue.Queue
	worker *apqueue.Worker

	status AggregatorStatus

	cache *bigcache.BigCache

	backup   *backup.Service
	migrator *migrator.Migrator
}

// NewAggregator creates a new Aggregator with the provided config.
func NewAggregator(c *config.Config) (*Aggregator, error) {
	avsReader, err := chainio.BuildAvsReaderFromConfig(c)
	if err != nil {
		c.Logger.Error("Cannot create avsReader", "err", err)
		return nil, err
	}

	avsWriter, err := chainio.BuildAvsWriterFromConfig(c)
	if err != nil {
		c.Logger.Errorf("Cannot create avsWriter", "err", err)
		return nil, err
	}

	go func() {
		chainioConfig := sdkclients.BuildAllConfig{
			EthHttpUrl:                 c.EthHttpRpcUrl,
			EthWsUrl:                   c.EthWsRpcUrl,
			RegistryCoordinatorAddr:    c.AutomationRegistryCoordinatorAddr.String(),
			OperatorStateRetrieverAddr: c.OperatorStateRetrieverAddr.String(),
			AvsName:                    avsName,
			PromMetricsIpPortAddress:   ":9090",
		}
		clients, err := sdkclients.BuildAll(chainioConfig, c.EcdsaPrivateKey, c.Logger)
		if err != nil {
			c.Logger.Error("Cannot create sdk clients", "err", err)
			panic(err)
		}
		c.Logger.Info("create avsrrader and client", "avsReader", avsReader, "clients", clients)
	}()

	// TODO: These are erroring out and we don't need them now yet
	// operatorPubkeysService := oppubkeysserv.NewOperatorPubkeysServiceInMemory(context.Background(), clients.AvsRegistryChainSubscriber, clients.AvsRegistryChainReader, c.Logger)
	//avsRegistryService := avsregistry.NewAvsRegistryServiceChainCaller(avsReader, operatorPubkeysService, c.Logger)
	// blsAggregationService := blsagg.NewBlsAggregatorService(avsRegistryService, c.Logger)

	cache, err := bigcache.New(context.Background(), bigcache.Config{
		// number of shards (must be a power of 2)
		Shards: 1024,

		// time after which entry can be evicted
		LifeWindow: 120 * time.Minute,

		// Interval between removing expired entries (clean up).
		// If set to <= 0 then no action is performed.
		// Setting to < 1 second is counterproductive — bigcache has a one second resolution.
		CleanWindow: 5 * time.Minute,

		// rps * lifeWindow, used only in initial memory allocation
		MaxEntriesInWindow: 1000 * 10 * 60,

		// max entry size in bytes, used only in initial memory allocation
		MaxEntrySize: 500,

		// prints information about additional memory allocation
		Verbose: true,

		// cache will not allocate more memory than this limit, value in MB
		// if value is reached then the oldest entries can be overridden for the new ones
		// 0 value means no size limit
		HardMaxCacheSize: 8192,

		// callback fired when the oldest entry is removed because of its expiration time or no space left
		// for the new entry, or because delete was called. A bitmask representing the reason will be returned.
		// Default value is nil which means no callback and it prevents from unwrapping the oldest entry.
		OnRemove: nil,

		// OnRemoveWithReason is a callback fired when the oldest entry is removed because of its expiration time or no space left
		// for the new entry, or because delete was called. A constant representing the reason will be passed through.
		// Default value is nil which means no callback and it prevents from unwrapping the oldest entry.
		// Ignored if OnRemove is specified.
		OnRemoveWithReason: nil,
	})
	if err != nil {
		panic("cannot initialize cache storage")
	}

	return &Aggregator{
		logger:    c.Logger,
		avsWriter: avsWriter,

		//blsAggregationService: blsAggregationService,

		tasks:         make(map[types.TaskIndex]cstaskmanager.IAutomationTaskManagerTask),
		taskResponses: make(map[types.TaskIndex]map[sdktypes.TaskResponseDigest]cstaskmanager.IAutomationTaskManagerTaskResponse),

		config: c,

		operatorPool: &OperatorPool{},
		status:       initStatus,

		cache: cache,
	}, nil
}

// Open and setup our database
func (agg *Aggregator) initDB(ctx context.Context) error {
	var err error
	agg.db, err = storage.NewWithPath(agg.config.DbPath)

	if err != nil {
		panic(err)
	}

	agg.operatorPool.db = agg.db

	return agg.db.Setup()
}

// initialize agg config and state
func (agg *Aggregator) init() {
	var err error

	agg.ethRpcClient, err = ethclient.Dial(agg.config.EthHttpRpcUrl)
	if err != nil {
		panic(err)
	}

	agg.chainID, err = agg.ethRpcClient.ChainID(context.Background())
	if err != nil {
		panic(err)
	}

	if agg.chainID.Cmp(config.MainnetChainID) == 0 {
		config.CurrentChainEnv = config.EthereumEnv
	} else {
		config.CurrentChainEnv = config.HoleskyEnv
		agg.initSentry() // Initialize Sentry

	}

	// Setup account abstraction config
	aa.SetFactoryAddress(agg.config.SmartWallet.FactoryAddress)
	aa.SetEntrypointAddress(agg.config.SmartWallet.EntrypointAddress)
}

func (agg *Aggregator) migrate() {
	agg.backup = backup.NewService(agg.logger, agg.db, agg.config.BackupDir)
	agg.migrator = migrator.NewMigrator(agg.db, agg.backup, migrations.Migrations)
	if err := agg.migrator.Run(); err != nil {
		agg.logger.Fatalf("failed to run migrations", "error", err)
	}
}

<<<<<<< HEAD
func (agg *Aggregator) initSentry() {
	sentryDSN := os.Getenv("SENTRY_DSN")
	if sentryDSN == "" {
		agg.logger.Info("SENTRY_DSN not found, Sentry integration is disabled.")
		return
	}

	sentryEnv := os.Getenv("SENTRY_ENVIRONMENT")
	if sentryEnv == "" {
		sentryEnv = string(agg.config.Environment)
		agg.logger.Infof("SENTRY_ENVIRONMENT not set, falling back to config environment: %s", sentryEnv)
	}

	err := sentry.Init(sentry.ClientOptions{
		Dsn:              sentryDSN,
		Release:          version.Get() + "@" + version.Commit(),
		Environment:      sentryEnv,
		TracesSampleRate: 1.0, // Configure sample rate as needed
	})
	if err != nil {
		agg.logger.Errorf("Sentry initialization failed: %v", err)
		return
	}
	agg.logger.Infof("Sentry initialized successfully for environment: %s", sentryEnv)

}

=======
>>>>>>> fd0cad2a
func (agg *Aggregator) Start(ctx context.Context) error {
	agg.logger.Infof("Starting aggregator %s", version.Get())

	agg.init()

	agg.logger.Infof("Initialize Storage")
	if err := agg.initDB(ctx); err != nil {
		agg.logger.Fatalf("failed to initialize storage", "error", err)
	}

	agg.migrate()

	agg.logger.Infof("Starting Task engine")
	agg.startTaskEngine(ctx)

	agg.logger.Infof("Starting rpc server")
	if err := agg.startRpcServer(ctx); err != nil {
		agg.logger.Error("failed to start RPC server", "error", err)
	}

	agg.logger.Info("Starting repl")
	agg.startRepl()

	agg.logger.Infof("Starting http server")
	agg.startHttpServer(ctx)
	agg.status = runningStatus

	// Setup wait signal
	sigs := make(chan os.Signal, 1)
	signal.Notify(sigs, syscall.SIGINT, syscall.SIGTERM)
	done := make(chan bool, 1)
	go func() {
		<-sigs
		done <- true
	}()

	<-done
	agg.logger.Infof("Shutting down...")

	// TODO: handle ongoing client and fanout closing
	agg.status = shutdownStatus
	agg.stopRepl()
	agg.stopTaskEngine()

	agg.db.Close()

	return nil
}

func (agg *Aggregator) sendAggregatedResponseToContract(blsAggServiceResp blsagg.BlsAggregationServiceResponse) {
	// TODO: check if blsAggServiceResp contains an err
	if blsAggServiceResp.Err != nil {
		agg.logger.Error("BlsAggregationServiceResponse contains an error", "err", blsAggServiceResp.Err)
		// panicing to help with debugging (fail fast), but we shouldn't panic if we run this in production
		panic(blsAggServiceResp.Err)
	}
	nonSignerPubkeys := []cstaskmanager.BN254G1Point{}
	for _, nonSignerPubkey := range blsAggServiceResp.NonSignersPubkeysG1 {
		nonSignerPubkeys = append(nonSignerPubkeys, core.ConvertToBN254G1Point(nonSignerPubkey))
	}
	quorumApks := []cstaskmanager.BN254G1Point{}
	for _, quorumApk := range blsAggServiceResp.QuorumApksG1 {
		quorumApks = append(quorumApks, core.ConvertToBN254G1Point(quorumApk))
	}
	nonSignerStakesAndSignature := cstaskmanager.IBLSSignatureCheckerNonSignerStakesAndSignature{
		NonSignerPubkeys:             nonSignerPubkeys,
		QuorumApks:                   quorumApks,
		ApkG2:                        core.ConvertToBN254G2Point(blsAggServiceResp.SignersApkG2),
		Sigma:                        core.ConvertToBN254G1Point(blsAggServiceResp.SignersAggSigG1.G1Point),
		NonSignerQuorumBitmapIndices: blsAggServiceResp.NonSignerQuorumBitmapIndices,
		QuorumApkIndices:             blsAggServiceResp.QuorumApkIndices,
		TotalStakeIndices:            blsAggServiceResp.TotalStakeIndices,
		NonSignerStakeIndices:        blsAggServiceResp.NonSignerStakeIndices,
	}

	agg.logger.Info("Threshold reached. Sending aggregated response onchain.",
		"taskIndex", blsAggServiceResp.TaskIndex,
	)
	agg.tasksMu.RLock()
	task := agg.tasks[blsAggServiceResp.TaskIndex]
	agg.tasksMu.RUnlock()
	agg.taskResponsesMu.RLock()
	taskResponse := agg.taskResponses[blsAggServiceResp.TaskIndex][blsAggServiceResp.TaskResponseDigest]
	agg.taskResponsesMu.RUnlock()
	_, err := agg.avsWriter.SendAggregatedResponse(context.Background(), task, taskResponse, nonSignerStakesAndSignature)
	if err != nil {
		agg.logger.Error("Aggregator failed to respond to task", "err", err)
	}
}

func (agg *Aggregator) IsShutdown() bool {
	return agg.status == shutdownStatus
}<|MERGE_RESOLUTION|>--- conflicted
+++ resolved
@@ -7,9 +7,12 @@
 	"os"
 	"os/signal"
 	"sync"
+	"syscall"
+	"time"
 
 	"github.com/Layr-Labs/eigensdk-go/logging"
 	"github.com/ethereum/go-ethereum/ethclient"
+	"github.com/getsentry/sentry-go"
 
 	sdkclients "github.com/Layr-Labs/eigensdk-go/chainio/clients"
 	blsagg "github.com/Layr-Labs/eigensdk-go/services/bls_aggregation"
@@ -229,7 +232,6 @@
 	} else {
 		config.CurrentChainEnv = config.HoleskyEnv
 		agg.initSentry() // Initialize Sentry
-
 	}
 
 	// Setup account abstraction config
@@ -245,7 +247,6 @@
 	}
 }
 
-<<<<<<< HEAD
 func (agg *Aggregator) initSentry() {
 	sentryDSN := os.Getenv("SENTRY_DSN")
 	if sentryDSN == "" {
@@ -270,11 +271,7 @@
 		return
 	}
 	agg.logger.Infof("Sentry initialized successfully for environment: %s", sentryEnv)
-
-}
-
-=======
->>>>>>> fd0cad2a
+}
 func (agg *Aggregator) Start(ctx context.Context) error {
 	agg.logger.Infof("Starting aggregator %s", version.Get())
 
