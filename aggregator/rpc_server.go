package aggregator

import (
	"context"
	"fmt"
	"log"
	"math/big"
	"net"

	"github.com/allegro/bigcache/v3"
	"github.com/ethereum/go-ethereum/common"
	"github.com/ethereum/go-ethereum/ethclient"

	"google.golang.org/grpc"
	"google.golang.org/grpc/codes"
	"google.golang.org/grpc/reflection"
	"google.golang.org/grpc/status"
	timestamppb "google.golang.org/protobuf/types/known/timestamppb"
	wrapperspb "google.golang.org/protobuf/types/known/wrapperspb"

	"github.com/AvaProtocol/EigenLayer-AVS/core/auth"
	"github.com/AvaProtocol/EigenLayer-AVS/core/chainio/aa"
	"github.com/AvaProtocol/EigenLayer-AVS/core/config"
	"github.com/AvaProtocol/EigenLayer-AVS/core/taskengine"
	avsproto "github.com/AvaProtocol/EigenLayer-AVS/protobuf"
	"github.com/AvaProtocol/EigenLayer-AVS/storage"
)

// RpcServer is our grpc sever struct hold the entry point of request handler
type RpcServer struct {
	avsproto.UnimplementedAggregatorServer
	avsproto.UnimplementedNodeServer

	config *config.Config
	cache  *bigcache.BigCache
	db     storage.Storage
	engine *taskengine.Engine

	operatorPool *OperatorPool

	ethrpc *ethclient.Client

	smartWalletRpc *ethclient.Client
	chainID        *big.Int
}

// Get nonce of an existing smart wallet of a given owner
func (r *RpcServer) GetWallet(ctx context.Context, payload *avsproto.GetWalletReq) (*avsproto.GetWalletResp, error) {
	user, err := r.verifyAuth(ctx)

	if err != nil {
		return nil, status.Errorf(codes.Unauthenticated, "%s: %s", auth.AuthenticationError, err.Error())
	}
	r.config.Logger.Info("process create wallet",
		"user", user.Address.String(),
		"salt", payload.Salt,
		"factory", payload.FactoryAddress,
	)

	return r.engine.GetWallet(user, payload)
}

// Get nonce of an existing smart wallet of a given owner
func (r *RpcServer) GetNonce(ctx context.Context, payload *avsproto.NonceRequest) (*avsproto.NonceResp, error) {
	ownerAddress := common.HexToAddress(payload.Owner)

	nonce, err := aa.GetNonce(r.smartWalletRpc, ownerAddress, big.NewInt(0))
	if err != nil {
		return nil, status.Errorf(codes.Code(avsproto.Error_SmartWalletRpcError), taskengine.NonceFetchingError)
	}

	return &avsproto.NonceResp{
		Nonce: nonce.String(),
	}, nil
}

// GetAddress returns smart account address of the given owner in the auth key
func (r *RpcServer) ListWallets(ctx context.Context, payload *avsproto.ListWalletReq) (*avsproto.ListWalletResp, error) {
	user, err := r.verifyAuth(ctx)
	if err != nil {
		return nil, status.Errorf(codes.Unauthenticated, "%s: %s", auth.AuthenticationError, err.Error())
	}

	r.config.Logger.Info("process list wallet",
		"address", user.Address.String(),
	)
	wallets, err := r.engine.GetSmartWallets(user.Address, payload)
	if err != nil {
		return nil, status.Errorf(codes.Unavailable, "rpc server is unavailable, retry later. %s", err.Error())
	}

	return &avsproto.ListWalletResp{
		Items: wallets,
	}, nil
}

func (r *RpcServer) CancelTask(ctx context.Context, taskID *avsproto.IdReq) (*wrapperspb.BoolValue, error) {
	user, err := r.verifyAuth(ctx)
	if err != nil {
		return nil, status.Errorf(codes.Unauthenticated, "%s: %s", auth.AuthenticationError, err.Error())
	}

	r.config.Logger.Info("process cancel task",
		"user", user.Address.String(),
		"task_id", taskID.Id,
	)

	result, err := r.engine.CancelTaskByUser(user, string(taskID.Id))

	if err != nil {
		return nil, err
	}

	return wrapperspb.Bool(result), nil
}

func (r *RpcServer) DeleteTask(ctx context.Context, taskID *avsproto.IdReq) (*wrapperspb.BoolValue, error) {
	user, err := r.verifyAuth(ctx)
	if err != nil {
		return nil, status.Errorf(codes.Unauthenticated, "%s: %s", auth.AuthenticationError, err.Error())
	}

	r.config.Logger.Info("process delete task",
		"user", user.Address.String(),
		"task_id", string(taskID.Id),
	)

	result, err := r.engine.DeleteTaskByUser(user, string(taskID.Id))

	if err != nil {
		return nil, err
	}

	return wrapperspb.Bool(result), nil
}

func (r *RpcServer) CreateTask(ctx context.Context, taskPayload *avsproto.CreateTaskReq) (*avsproto.CreateTaskResp, error) {
	user, err := r.verifyAuth(ctx)
	if err != nil {
		return nil, status.Errorf(codes.Unauthenticated, "%s: %s", auth.InvalidAuthenticationKey, err.Error())
	}

	task, err := r.engine.CreateTask(user, taskPayload)
	if err != nil {
		return nil, err
	}

	return &avsproto.CreateTaskResp{
		Id: task.Id,
	}, nil
}

func (r *RpcServer) ListTasks(ctx context.Context, payload *avsproto.ListTasksReq) (*avsproto.ListTasksResp, error) {
	user, err := r.verifyAuth(ctx)
	if err != nil {
		return nil, status.Errorf(codes.Unauthenticated, "%s: %s", auth.AuthenticationError, err.Error())
	}

	r.config.Logger.Info("process list task",
		"user", user.Address.String(),
		"smart_wallet_address", payload.SmartWalletAddress,
		"cursor", payload.Cursor,
	)
	return r.engine.ListTasksByUser(user, payload)
}

func (r *RpcServer) ListExecutions(ctx context.Context, payload *avsproto.ListExecutionsReq) (*avsproto.ListExecutionsResp, error) {
	user, err := r.verifyAuth(ctx)
	if err != nil {
		return nil, status.Errorf(codes.Unauthenticated, "%s: %s", auth.AuthenticationError, err.Error())
	}

	r.config.Logger.Info("process list execution",
		"user", user.Address.String(),
		"task_id", payload.TaskIds,
		"cursor", payload.Cursor,
	)
	return r.engine.ListExecutions(user, payload)
}

func (r *RpcServer) GetExecution(ctx context.Context, payload *avsproto.ExecutionReq) (*avsproto.Execution, error) {
	user, err := r.verifyAuth(ctx)
	if err != nil {
		return nil, status.Errorf(codes.Unauthenticated, "%s: %s", auth.AuthenticationError, err.Error())
	}

	r.config.Logger.Info("process get execution",
		"user", user.Address.String(),
		"task_id", payload.TaskId,
		"execution_id", payload.ExecutionId,
	)
	return r.engine.GetExecution(user, payload)
}

func (r *RpcServer) GetExecutionStatus(ctx context.Context, payload *avsproto.ExecutionReq) (*avsproto.ExecutionStatusResp, error) {
	user, err := r.verifyAuth(ctx)
	if err != nil {
		return nil, status.Errorf(codes.Unauthenticated, "%s: %s", auth.AuthenticationError, err.Error())
	}

	r.config.Logger.Info("process get execution",
		"user", user.Address.String(),
		"task_id", payload.TaskId,
		"execution_id", payload.ExecutionId,
	)
	return r.engine.GetExecutionStatus(user, payload)
}

func (r *RpcServer) GetTask(ctx context.Context, payload *avsproto.IdReq) (*avsproto.Task, error) {
	user, err := r.verifyAuth(ctx)
	if err != nil {
		return nil, status.Errorf(codes.Unauthenticated, "%s: %s", auth.AuthenticationError, err.Error())
	}

	r.config.Logger.Info("process get task",
		"user", user.Address.String(),
		"task_id", payload.Id,
	)

	if payload.Id == "" {
		return nil, status.Errorf(codes.InvalidArgument, taskengine.TaskIDMissing)
	}

	task, err := r.engine.GetTask(user, payload.Id)
	if err != nil {
		return nil, err
	}

	return task.ToProtoBuf()
}

// TriggerTask emit a trigger event that cause the task to be queue and execute eventually. It's similar to a trigger
// sending by operator, but in this case the user manually provide a trigger point to force run it.
func (r *RpcServer) TriggerTask(ctx context.Context, payload *avsproto.UserTriggerTaskReq) (*avsproto.UserTriggerTaskResp, error) {
	user, err := r.verifyAuth(ctx)
	if err != nil {
		return nil, status.Errorf(codes.Unauthenticated, "%s: %s", auth.AuthenticationError, err.Error())
	}

	r.config.Logger.Info("process trigger task",
		"user", user.Address.String(),
		"task_id", payload.TaskId,
	)

	if payload.TaskId == "" {
		return nil, status.Errorf(codes.InvalidArgument, taskengine.TaskIDMissing)
	}

	return r.engine.TriggerTask(user, payload)
}

func (r *RpcServer) CreateSecret(ctx context.Context, payload *avsproto.CreateOrUpdateSecretReq) (*wrapperspb.BoolValue, error) {
	user, err := r.verifyAuth(ctx)
	if err != nil {
		return nil, status.Errorf(codes.Unauthenticated, "%s: %s", auth.AuthenticationError, err.Error())
	}

	r.config.Logger.Info("process create secret",
		"user", user.Address.String(),
		"secret_name", payload.Name,
	)

	result, err := r.engine.CreateSecret(user, payload)
	if err != nil {
		return nil, status.Errorf(codes.InvalidArgument, "")
	}

	return wrapperspb.Bool(result), nil
}

func (r *RpcServer) ListSecrets(ctx context.Context, payload *avsproto.ListSecretsReq) (*avsproto.ListSecretsResp, error) {
	user, err := r.verifyAuth(ctx)
	if err != nil {
		return nil, status.Errorf(codes.Unauthenticated, "%s: %s", auth.AuthenticationError, err.Error())
	}

	r.config.Logger.Info("process list secret",
		"user", user.Address.String(),
	)

	return r.engine.ListSecrets(user, payload)
}

func (r *RpcServer) UpdateSecret(ctx context.Context, payload *avsproto.CreateOrUpdateSecretReq) (*wrapperspb.BoolValue, error) {
	user, err := r.verifyAuth(ctx)
	if err != nil {
		return nil, status.Errorf(codes.Unauthenticated, "%s: %s", auth.AuthenticationError, err.Error())
	}

	r.config.Logger.Info("process update secret",
		"user", user.Address.String(),
		"secret_name", payload.Name,
	)

	result, err := r.engine.UpdateSecret(user, payload)
	if err != nil {
		return nil, status.Errorf(codes.InvalidArgument, "")
	}

	return wrapperspb.Bool(result), nil
}

func (r *RpcServer) DeleteSecret(ctx context.Context, payload *avsproto.DeleteSecretReq) (*wrapperspb.BoolValue, error) {
	user, err := r.verifyAuth(ctx)
	if err != nil {
		return nil, status.Errorf(codes.Unauthenticated, "%s: %s", auth.AuthenticationError, err.Error())
	}

	r.config.Logger.Info("process delete secret",
		"user", user.Address.String(),
		"secret_name", payload.Name,
	)

	result, err := r.engine.DeleteSecret(user, payload)
	if err != nil {
		return nil, status.Errorf(codes.InvalidArgument, "")
	}

	return wrapperspb.Bool(result), nil

}

// GetWorkflowCount handles the RPC request to get the workflow count
func (r *RpcServer) GetWorkflowCount(ctx context.Context, req *avsproto.GetWorkflowCountReq) (*avsproto.GetWorkflowCountResp, error) {
	user, err := r.verifyAuth(ctx)
	if err != nil {
		return nil, status.Errorf(codes.Unauthenticated, "%s: %s", auth.AuthenticationError, err.Error())
	}

	r.config.Logger.Info("process workflow count",
		"user", user.Address.String(),
		"smart_wallet_address", req.Addresses,
	)

	return r.engine.GetWorkflowCount(user, req)
}

// GetExecutionCount handles the RPC request to get the execution count
func (r *RpcServer) GetExecutionCount(ctx context.Context, req *avsproto.GetExecutionCountReq) (*avsproto.GetExecutionCountResp, error) {
	user, err := r.verifyAuth(ctx)
	if err != nil {
		return nil, status.Errorf(codes.Unauthenticated, "%s: %s", auth.AuthenticationError, err.Error())
	}

	r.config.Logger.Info("process execution count",
		"user", user.Address.String(),
		"workflow_ids", req.WorkflowIds,
	)

	return r.engine.GetExecutionCount(user, req)
}

<<<<<<< HEAD
=======
func (r *RpcServer) GetExecutionStats(ctx context.Context, req *avsproto.GetExecutionStatsReq) (*avsproto.GetExecutionStatsResp, error) {
	user, err := r.verifyAuth(ctx)
	if err != nil {
		return nil, status.Errorf(codes.Unauthenticated, "%s: %s", auth.AuthenticationError, err.Error())
	}

	r.config.Logger.Info("process execution stats",
		"user", user.Address.String(),
		"workflow_ids", req.WorkflowIds,
		"days", req.Days,
	)

	return r.engine.GetExecutionStats(user, req)
}

>>>>>>> fd0cad2a
// Operator action
func (r *RpcServer) SyncMessages(payload *avsproto.SyncMessagesReq, srv avsproto.Node_SyncMessagesServer) error {
	err := r.engine.StreamCheckToOperator(payload, srv)

	return err
}

// Operator action
func (r *RpcServer) NotifyTriggers(ctx context.Context, payload *avsproto.NotifyTriggersReq) (*avsproto.NotifyTriggersResp, error) {
	if err := r.engine.AggregateChecksResult(payload.Address, payload); err != nil {
		return nil, err
	}

	return &avsproto.NotifyTriggersResp{
		UpdatedAt: timestamppb.Now(),
	}, nil
}

// Operator action
func (r *RpcServer) Ack(ctx context.Context, payload *avsproto.AckMessageReq) (*wrapperspb.BoolValue, error) {
	// TODO: Implement ACK before merge

	return wrapperspb.Bool(true), nil
}

// startRpcServer initializes and establish a tcp socket on given address from
// config file
func (agg *Aggregator) startRpcServer(ctx context.Context) error {
	// https://github.com/grpc/grpc-go/blob/master/examples/helloworld/greeter_server/main.go#L50
	lis, err := net.Listen("tcp", agg.config.RpcBindAddress)
	if err != nil {
		panic(fmt.Errorf("failed to listen to %v", err))
	}

	s := grpc.NewServer()

	ethrpc, err := ethclient.Dial(agg.config.EthHttpRpcUrl)

	if err != nil {
		panic(err)
	}

	smartwalletClient, err := ethclient.Dial(agg.config.SmartWallet.EthRpcUrl)
	if err != nil {
		panic(err)
	}

	smartWalletChainID, err := smartwalletClient.ChainID(context.Background())
	if err != nil {
		panic(err)
	}

	rpcServer := &RpcServer{
		cache:  agg.cache,
		db:     agg.db,
		engine: agg.engine,

		ethrpc:         ethrpc,
		smartWalletRpc: smartwalletClient,

		config:       agg.config,
		operatorPool: agg.operatorPool,
		chainID:      smartWalletChainID,
	}

	// TODO: split node and aggregator
	avsproto.RegisterAggregatorServer(s, rpcServer)
	avsproto.RegisterNodeServer(s, rpcServer)

	// Register reflection service on gRPC server.
	// This allow clien to discover url endpoint
	// https://github.com/grpc/grpc-go/blob/master/Documentation/server-reflection-tutorial.md
	reflection.Register(s)

	agg.logger.Info("start grpc server",
		"address", lis.Addr(),
	)

	go func() {
		if err := s.Serve(lis); err != nil {
			log.Fatalf("failed to serve: %v", err)
		}
	}()
	return nil
}<|MERGE_RESOLUTION|>--- conflicted
+++ resolved
@@ -350,8 +350,6 @@
 	return r.engine.GetExecutionCount(user, req)
 }
 
-<<<<<<< HEAD
-=======
 func (r *RpcServer) GetExecutionStats(ctx context.Context, req *avsproto.GetExecutionStatsReq) (*avsproto.GetExecutionStatsResp, error) {
 	user, err := r.verifyAuth(ctx)
 	if err != nil {
@@ -366,8 +364,6 @@
 
 	return r.engine.GetExecutionStats(user, req)
 }
-
->>>>>>> fd0cad2a
 // Operator action
 func (r *RpcServer) SyncMessages(payload *avsproto.SyncMessagesReq, srv avsproto.Node_SyncMessagesServer) error {
 	err := r.engine.StreamCheckToOperator(payload, srv)
