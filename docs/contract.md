--- conflicted
+++ resolved
@@ -13,18 +13,6 @@
 - **Sepolia** (Testnet)
 - **Base** (Mainnet)
 - **Ethereum** (Mainnet)
-<<<<<<< HEAD
-
-### Core Contracts
-
-| Contract                   | Address                                      | Base Sepolia                                                                            | Base                                                                            | Sepolia                                                                                 | Ethereum                                                                        |
-| -------------------------- | -------------------------------------------- | --------------------------------------------------------------------------------------- | ------------------------------------------------------------------------------- | --------------------------------------------------------------------------------------- | ------------------------------------------------------------------------------- |
-| **Config (AAConfig)**      | `0x5327443cF04e6E8c3B86BDBbfaE16fcB965b7564` | [View](https://sepolia.basescan.org/address/0x5327443cF04e6E8c3B86BDBbfaE16fcB965b7564) | [View](https://basescan.org/address/0x5327443cF04e6E8c3B86BDBbfaE16fcB965b7564) | [View](https://sepolia.etherscan.io/address/0x5327443cF04e6E8c3B86BDBbfaE16fcB965b7564) | [View](https://etherscan.io/address/0x5327443cF04e6E8c3B86BDBbfaE16fcB965b7564) |
-| **Wallet Implementation**  | `0x552D410C9c4231841413F6061baaCB5c8fBFB0DE` | [View](https://sepolia.basescan.org/address/0x552D410C9c4231841413F6061baaCB5c8fBFB0DE) | [View](https://basescan.org/address/0x552D410C9c4231841413F6061baaCB5c8fBFB0DE) | [View](https://sepolia.etherscan.io/address/0x552D410C9c4231841413F6061baaCB5c8fBFB0DE) | [View](https://etherscan.io/address/0x552D410C9c4231841413F6061baaCB5c8fBFB0DE) |
-| **Factory Proxy**          | `0xB99BC2E399e06CddCF5E725c0ea341E8f0322834` | [View](https://sepolia.basescan.org/address/0xB99BC2E399e06CddCF5E725c0ea341E8f0322834) | [View](https://basescan.org/address/0xB99BC2E399e06CddCF5E725c0ea341E8f0322834) | [View](https://sepolia.etherscan.io/address/0xB99BC2E399e06CddCF5E725c0ea341E8f0322834) | [View](https://etherscan.io/address/0xB99BC2E399e06CddCF5E725c0ea341E8f0322834) |
-| **Factory Implementation** | `0x5692D03FC5922b806F382E4F1A620479A14c96c2` | [View](https://sepolia.basescan.org/address/0x5692D03FC5922b806F382E4F1A620479A14c96c2) | [View](https://basescan.org/address/0x5692D03FC5922b806F382E4F1A620479A14c96c2) | [View](https://sepolia.etherscan.io/address/0x5692D03FC5922b806F382E4F1A620479A14c96c2) | [View](https://etherscan.io/address/0x5692D03FC5922b806F382E4F1A620479A14c96c2) |
-| **Paymaster Contract**     | `0xB985af5f96EF2722DC99aEBA573520903B86505e` | [View](https://sepolia.basescan.org/address/0xB985af5f96EF2722DC99aEBA573520903B86505e) | [View](https://basescan.org/address/0xB985af5f96EF2722DC99aEBA573520903B86505e) | [View](https://sepolia.etherscan.io/address/0xB985af5f96EF2722DC99aEBA573520903B86505e) | [View](https://etherscan.io/address/0xB985af5f96EF2722DC99aEBA573520903B86505e) |
-=======
 - **Soneium** (Mainnet)
 - **Minato** (Testnet)
 
@@ -37,7 +25,6 @@
 | **Factory Proxy**          | `0xB99BC2E399e06CddCF5E725c0ea341E8f0322834` | [View](https://sepolia.basescan.org/address/0xB99BC2E399e06CddCF5E725c0ea341E8f0322834) | [View](https://basescan.org/address/0xB99BC2E399e06CddCF5E725c0ea341E8f0322834) | [View](https://sepolia.etherscan.io/address/0xB99BC2E399e06CddCF5E725c0ea341E8f0322834) | [View](https://etherscan.io/address/0xB99BC2E399e06CddCF5E725c0ea341E8f0322834) | [View](https://soneium.blockscout.com/address/0xB99BC2E399e06CddCF5E725c0ea341E8f0322834) | [View](https://soneium-minato.blockscout.com/address/0xB99BC2E399e06CddCF5E725c0ea341E8f0322834) |
 | **Factory Implementation** | `0x5692D03FC5922b806F382E4F1A620479A14c96c2` | [View](https://sepolia.basescan.org/address/0x5692D03FC5922b806F382E4F1A620479A14c96c2) | [View](https://basescan.org/address/0x5692D03FC5922b806F382E4F1A620479A14c96c2) | [View](https://sepolia.etherscan.io/address/0x5692D03FC5922b806F382E4F1A620479A14c96c2) | [View](https://etherscan.io/address/0x5692D03FC5922b806F382E4F1A620479A14c96c2) | [View](https://soneium.blockscout.com/address/0x5692D03FC5922b806F382E4F1A620479A14c96c2) | [View](https://soneium-minato.blockscout.com/address/0x5692D03FC5922b806F382E4F1A620479A14c96c2) |
 | **Paymaster Contract**     | `0xB985af5f96EF2722DC99aEBA573520903B86505e` | [View](https://sepolia.basescan.org/address/0xB985af5f96EF2722DC99aEBA573520903B86505e) | [View](https://basescan.org/address/0xB985af5f96EF2722DC99aEBA573520903B86505e) | [View](https://sepolia.etherscan.io/address/0xB985af5f96EF2722DC99aEBA573520903B86505e) | [View](https://etherscan.io/address/0xB985af5f96EF2722DC99aEBA573520903B86505e) | [View](https://soneium.blockscout.com/address/0xB985af5f96EF2722DC99aEBA573520903B86505e) | [View](https://soneium-minato.blockscout.com/address/0xB985af5f96EF2722DC99aEBA573520903B86505e) |
->>>>>>> fd0cad2a
 
 ### Bundler Addresses
 
@@ -89,11 +76,8 @@
 | Sepolia      | 0.4            | [View](https://sepolia.etherscan.io/tx/0xee325c48e6a6a35b91642b2483acd860255283aded8cb949a9594a8ab19c7f69) |
 | Base         | 0.001          | TBD                                                                                                        |
 | Base Sepolia | 0.00005        | [View](https://sepolia.basescan.org/tx/0x946e7b6e48fd1421d17263e9b89e329e264cb37de511077844e925f414be8851) |
-<<<<<<< HEAD
-=======
 | Soneium      | TBD            | TBD                                                                                                        |
 | Minato       | TBD            | TBD                                                                                                        |
->>>>>>> fd0cad2a
 
 ### Sponsored Transactions
 
